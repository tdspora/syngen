[![CI/CD](https://github.com/tdspora/syngen/actions/workflows/action-build-deploy.yml/badge.svg?branch=main)](https://github.com/tdspora/syngen/actions/workflows/action-build-deploy.yml)

# EPAM Syngen

EPAM Syngen is an unsupervised tabular data generation tool. It is useful for generation of test data with a given table as a template. Most datatypes including floats, integers, datetime, text, categorical, binary are supported. The linked tables i.e., tables sharing a key can also be generated using the simple statistical approach.
The source of data might be in CSV, Avro and Excel format and should be located locally and be in UTF-8 encoding.

The tool is based on the variational autoencoder model (VAE). The Bayesian Gaussian Mixture model is used to further detangle the latent space.

## Getting started

Use pip to install the library:

If you want to install the UI version with streamlit, run:

```bash
pip install syngen[ui]
python -m streamlit_app
```

Otherwise you can install the library with CLI input only:

```bash
pip install syngen
```


The training and inference processes are separated with two cli entry points. The training one receives paths to the original table, metadata json file or table name and used hyperparameters.<br>

To start training with defaults parameters run:

```bash
train --source PATH_TO_ORIGINAL_CSV \
    --table_name TABLE_NAME
```

This will train a model and save the model artifacts to disk.

To generate with defaults parameters data simply call:

```bash
infer --table_name TABLE_NAME
```

<i>Please notice that the name should match the one you used in the training process.</i><br>
This will create a csv file with the synthetic table in <i>./model_artifacts/tmp_store/TABLE_NAME/merged_infer_TABLE_NAME.csv</i>.<br>

Here is a quick example:

```bash
pip install syngen
train --source ./examples/example-data/housing.csv –-table_name Housing
infer --table_name Housing
```

As the example you can use the dataset <i>"Housing"</i> in [examples/example-data/housing.csv](examples/example-data/housing.csv).
In this example, our real-world data is <a href="https://www.kaggle.com/datasets/camnugent/california-housing-prices" target="_blank">"Housing"</a> from Kaggle.

## Features

### Training

You can add flexibility to the training and inference processes using additional hyperparameters.<br>
For training of single table call:

```bash
train --source PATH_TO_ORIGINAL_CSV \
    --table_name TABLE_NAME \
    --epochs INT \
    --row_limit INT \
    --drop_null BOOL \
    --print_report BOOL \
    --batch_size INT
```

To train one or more tables using a metadata file, you can use the following command:

```bash
train --metadata_path PATH_TO_METADATA_YAML
```

The parameters which you can set up for training process:

- <i>source</i> – required parameter for training of single table, a path to the file that you want to use as a reference
- <i>table_name</i> – required parameter for training of single table, an arbitrary string to name the directories
- <i>epochs</i> – a number of training epochs. Since the early stopping mechanism is implemented the bigger value of epochs is the better
- <i>row_limit</i> – a number of rows to train over. A number less than the original table length will randomly subset the specified number of rows
- <i>drop_null</i> – whether to drop rows with at least one missing value
- <i>batch_size</i> – if specified, the training is split into batches. This can save the RAM
- <i>print_report</i> - whether to generate accuracy and sampling reports. Please note that the sampling report is generated only if the `row_limit` parameter is set.
- <i>metadata_path</i> – a path to the metadata file containing the metadata
- <i>column_types</i> - might include the section <i>categorical</i> which contains the listed columns defined as categorical by a user

Requirements for parameters of training process:
* <i>source</i> - data type - string
* <i>table_name</i> - data type - string
* <i>epochs</i> - data type - integer, must be equal to or more than 1, default value is 10
* <i>row_limit</i> - data type - integer
* <i>drop_null</i> - data type - boolean, default value - False
* <i>batch_size</i> - data type - integer, must be equal to or more than 1, default value - 32
* <i>print_report</i> - data type - boolean, default value is False
* <i>metadata_path</i> - data type - string
* <i>column_types</i> - data type - dictionary with the key <i>categorical</i> - the list of columns (data type - string)

### Inference (generation)

You can customize the inference processes by calling for one table:

```bash
infer --size INT \
    --table_name STR \
    --run_parallel BOOL \
    --batch_size INT \
    --random_seed INT \
    --print_report BOOL
```

To generate one or more tables using a metadata file, you can use the following command:

```bash
infer --metadata_path PATH_TO_METADATA
```

The parameters which you can set up for generation process:

- <i>size</i> - the desired number of rows to generate
- <i>table_name</i> – required parameter for inference of single table, the name of the table, same as in training
- <i>run_parallel</i> – whether to use multiprocessing (feasible for tables > 5000 rows)
- <i>batch_size</i> – if specified, the generation is split into batches. This can save the RAM
- <i>random_seed</i> – if specified, generates a reproducible result
- <i>print_report</i> – whether to generate accuracy and sampling reports. Please note that the sampling report is generated only if the row_limit parameter is set.
- <i>metadata_path</i> – a path to metadata file

Requirements for parameters of generation process:
* <i>size</i> - data type - integer, must be equal to or more than 1, default value is 100
* <i>table_name</i> - data type - string
* <i>run_parallel</i> - data type - boolean, default value is False
* <i>batch_size</i> - data type - integer, must be equal to or more than 1
* <i>random_seed</i> - data type - integer, must be equal to or more than 0
* <i>print_report</i> - data type - boolean, default value is False
* <i>metadata_path</i> - data type - string

The metadata can contain any of the arguments above for each table. If so, the duplicated arguments from the CLI
will be ignored.

<i>Note:</i> If you want to set the logging level, you can use the parameter <i>log_level</i> in the CLI call:

```bash
train --source STR --table_name STR --log_level STR
train --metadata_path STR --log_level STR
infer --size INT --table_name STR --log_level STR
infer --metadata_path STR --log_level STR
```

where <i>log_level</i> might be one of the following values: <i>DEBUG, INFO, WARNING, ERROR, CRITICAL</i>.


### Linked tables generation

To generate one or more tables, you might provide metadata in yaml format. By providing information about the relationships
between tables via metadata, it becomes possible to manage complex relationships across any number of tables.
You can also specify additional parameters needed for training and inference in the metadata file and in this case,
they will be ignored in the CLI call.

<i>Note:</i> By using metadata file, you can also generate tables with absent relationships.
In this case, the tables will be generated independently.

The yaml metadata file should match the following template:

```yaml
global:                                     # Global settings. Optional parameter. In this section you can specify training and inference settings which will be set for all tables
  train_settings:                           # Settings for training process. Optional parameter
    epochs: 10                              # Number of epochs if different from the default in the command line options. Optional parameter
    drop_null: False                        # Drop rows with NULL values. Optional parameter
    row_limit: null                         # Number of rows to train over. A number less than the original table length will randomly subset the specified rows number. Optional parameter
    batch_size: 32                          # If specified, the training is split into batches. This can save the RAM. Optional parameter
    print_report: False                     # Turn on or turn off generation of the report. Optional parameter

  infer_settings:                           # Settings for infer process. Optional parameter
    size: 100                               # Size for generated data. Optional parameter
    run_parallel: False                     # Turn on or turn off parallel training process. Optional parameter
    print_report: False                     # Turn on or turn off generation of the report. Optional parameter
    batch_size: null                        # If specified, the generation is split into batches. This can save the RAM. Optional parameter
    random_seed: null                       # If specified, generates a reproducible result. Optional parameter

CUSTOMER:                                   # Table name. Required parameter
  train_settings:                           # Settings for training process. Required parameter
    source: "./files/customer.csv"          # The path to the original data. Supported formats include local files in CSV, Avro formats. Required parameter
    epochs: 10                              # Number of epochs if different from the default in the command line options. Optional parameter
    drop_null: False                        # Drop rows with NULL values. Optional parameter
    row_limit: null                         # Number of rows to train over. A number less than the original table length will randomly subset the specified rows number. Optional parameter
    batch_size: 32                          # If specified, the training is split into batches. This can save the RAM. Optional parameter
    print_report: False                     # Turn on or turn off generation of the report. Optional parameter
    column_types:
      categorical:                          # Force listed columns to have categorical type (use dictionary of values). Optional parameter
        - gender
        - marital_status

  format:                                   # Settings for reading and writing data in 'csv', 'psv', 'tsv', 'txt', 'xls', 'xlsx' format. Optional parameter
    sep: ','                                # Delimiter to use. Optional parameter. Applicable for 'csv', 'psv', 'tsv', 'txt' formats
    quotechar: '"'                          # The character used to denote the start and end of a quoted item. Optional parameter. Applicable for 'csv', 'psv', 'tsv', 'txt' formats
    quoting: minimal                        # Control field quoting behavior per constants - ["all", "minimal", "non-numeric", "none"]. Optional parameter. Applicable for 'csv', 'psv', 'tsv', 'txt' formats
    escapechar: '"'                         # One-character string used to escape other characters. Optional parameter. Applicable for 'csv', 'psv', 'tsv', 'txt' formats
    encoding: null                          # A string representing the encoding to use in the output file. Optional parameter. Applicable for 'csv', 'psv', 'tsv', 'txt' formats
    header: infer                           # Row number(s) to use as the column names, and the start of the data. Optional parameter. Applicable for 'csv', 'psv', 'tsv', 'txt' formats
    skiprows: null                          # Line numbers to skip (0-indexed) or number of lines to skip (int) at the start of the file. Optional parameter. Applicable for 'csv', 'psv', 'tsv', 'txt' formats
    on_bad_lines: error                     # Specifies what to do upon encountering a bad line (a line with too many fields) - ["error", "warn", "skip"]. Optional parameter. Applicable for 'csv', 'psv', 'tsv', 'txt' formats
    engine: null                            # Parser engine to use - ["c", "python"]. Optional parameter. Applicable for 'csv', 'psv', 'tsv', 'txt' formats
    na_values: null                         # Additional strings to recognize as NA/NaN. The first value of the array will be used to replace NA/NaN values. Optional parameter. Applicable for 'csv', 'psv', 'tsv', 'txt' formats
    sheet_name: 0                           # Name of the sheet in the Excel file. Optional parameter. Applicable for 'xls', 'xlsx' formats
  infer_settings:                           # Settings for infer process. Optional parameter
    destination: "./files/generated_data_customer.csv" # The path where the generated data will be stored. Supported formats include local files in CSV, Avro formats. Required parameter
    size: 100                               # Size for generated data. Optional parameter
    run_parallel: False                     # Turn on or turn off parallel training process. Optional parameter
    print_report: False                     # Turn on or turn off generation of the report. Optional parameter
    batch_size: null                        # If specified, the generation is split into batches. This can save the RAM. Optional parameter
    random_seed: null                       # If specified, generates a reproducible result. Optional parameter
  keys:                                     # Keys of the table. Optional parameter
    PK_CUSTOMER_ID:                         # Name of a key. Only one PK per table.
      type: "PK"                            # The key type. Supported: PK - primary key, FK - foreign key, TKN - token key
      columns:                              # Array of column names
        - customer_id

    UQ1:                                    # Name of a key
      type: "UQ"                            # One or many unique keys
      columns:
        - e_mail

    FK1:                                    # One or many foreign keys
      type: "FK"
      columns:                              # Array of columns in the current table
        - e_mail
        - alias
      references:
        table: "PROFILE"                    # Name of the parent table
        columns:                            # Array of columns in the parent table
          - e_mail
          - alias

    FK2:
      type: "FK"
      columns:
        - address_id
      references:
        table: "ADDRESS"
        columns:
          - address_id


ORDER:                                      # Table name. Required parameter
  train_settings:                           # Settings for training process. Required parameter
    source: "./files/order.csv"             # The path to the original data. Supported formats include local files in CSV, Avro formats. Required parameter
    epochs: 10                              # Number of epochs if different from the default in the command line options. Optional parameter
    drop_null: False                        # Drop rows with NULL values. Optional parameter
    row_limit: null                         # Number of rows to train over. A number less than the original table length will randomly subset the specified rows number. Optional parameter
    batch_size: 32                          # If specified, the training is split into batches. This can save the RAM. Optional parameter
    print_report: False                     # Turn on or turn off generation of the report. Optional parameter
    column_types:
    categorical:                            # Force listed columns to have categorical type (use dictionary of values). Optional parameter
      - gender
      - marital_status

  infer_settings:                           # Settings for infer process. Optional parameter
    destination: "./files/generated_data_order.csv" # The path where the generated data will be stored. Supported formats include local files in CSV, Avro formats. Required parameter
    size: 100                               # Size for generated data. Optional parameter
    run_parallel: False                     # Turn on or turn off parallel training process. Optional parameter
    print_report: False                     # Turn on or turn off generation of the report. Optional parameter
    batch_size: null                        # If specified, the generation is split into batches. This can save the RAM. Optional parameter
    random_seed: null                       # If specified, generates a reproducible result. Optional parameter
  format:                                   # Settings for reading and writing data in 'csv' format. Optional parameter
    sep: ','                                # Delimiter to use. Optional parameter
    quotechar: '"'                          # The character used to denote the start and end of a quoted item. Optional parameter
    quoting: minimal                        # Control field quoting behavior per constants - ["all", "minimal", "non-numeric", "none"]. Optional parameter
    escapechar: '"'                         # One-character string used to escape other characters. Optional parameter
    encoding: null                          # A string representing the encoding to use in the output file. Optional parameter
    header: infer                           # Row number(s) to use as the column names, and the start of the data. Optional parameter
    skiprows: null                          # Line numbers to skip (0-indexed) or number of lines to skip (int) at the start of the file. Optional parameter
    on_bad_lines: error                     # Specifies what to do upon encountering a bad line (a line with too many fields) - ["error", "warn", "skip"]. Optional parameter
    engine: null                            # Parser engine to use - ["c", "python"]. Optional parameter
    sheet_name: 0                           # Name of the sheet in the Excel file. Optional parameter
  keys:                                     # Keys of the table. Optional parameter
    pk_order_id:
      type: "PK"
      columns:
        - order_id

    FK1:
      type: "FK"
      columns:
        - customer_id
      references:
        table: "CUSTOMER"
        columns:
          - customer_id
```

<i>Note:</i>In the section <i>"global"</i> you can specify training and inference settings for all tables. If the same settings are specified for a specific table, they will override the global settings.<br>

<i>You can find the example of metadata file in [examples/example-metadata/housing_metadata.yaml](examples/example-metadata/housing_metadata.yaml)</i><br>

By providing the necessary information through a metadata file, you can initiate training and inference processes using the following commands:

```bash
train --metadata_path=PATH_TO_YAML_METADATA_FILE
infer --metadata_path=PATH_TO_YAML_METADATA_FILE
```
Here is a quick example:

```bash
train --metadata_path="./examples/example-metadata/housing_metadata.yaml"
infer --metadata_path="./examples/example-metadata/housing_metadata.yaml"
```

If `--metadata_path` is present and the metadata contains the necessary parameters, other CLI parameters will be ignored.<br>

### Docker images

The train and inference components of <i>syngen</i> is available as public docker image:

<https://hub.docker.com/r/tdspora/syngen>

To run dockerized code (see parameters description in *Training* and *Inference* sections) for one table call:

```bash
docker run --rm \
  -v PATH_TO_LOCAL_FOLDER:/src/model_artifacts tdspora/syngen \
  --task=train \
  --table_name=TABLE_NAME \
  --source=./model_artifacts/YOUR_CSV_FILE.csv

docker run --rm \
  -v PATH_TO_LOCAL_FOLDER:/src/model_artifacts tdspora/syngen \
  --task=infer \
  --table_name=TABLE_NAME
```

PATH_TO_LOCAL_FOLDER is an absolute path to the folder where your original csv is stored.

You can add any arguments listed in the corresponding sections for infer and training processes in the CLI call.

To run dockerized code by providing the metadata file simply call:

```bash
docker run --rm \
  -v PATH_TO_LOCAL_FOLDER:/src/model_artifacts tdspora/syngen \
  --task=train \
  --metadata_path=./model_artifacts/PATH_TO_METADATA_YAML

docker run --rm \
  -v PATH_TO_LOCAL_FOLDER:/src/model_artifacts tdspora/syngen \
  --task=infer \
  --metadata_path=./model_artifacts/PATH_TO_METADATA_YAML
```

You can add any arguments listed in the corresponding sections for infer and training processes in the CLI call, however, they will be
overwritten by corresponding arguments in the metadata file.

#### Logging level

Set the `LOGURU_LEVEL` environment variable to desired level of logging.
For example, to suppress the debug messages, add `-e LOGURU_LEVEL=INFO` to the `docker run` command:

```bash
docker run --rm -e LOGURU_LEVEL=INFO \
  -v PATH_TO_LOCAL_FOLDER:/src/model_artifacts tdspora/syngen \
  --task=train \
  --metadata_path=./model_artifacts/PATH_TO_METADATA_YAML

docker pull tdspora/syngen-infer:latest
docker run --rm -e LOGURU_LEVEL=INFO \
  -v PATH_TO_LOCAL_FOLDER:/src/model_artifacts tdspora/syngen \
  --task=infer \
  --metadata_path=./model_artifacts/PATH_TO_METADATA_YAML
```

#### UI web interface

You can access the streamlit UI web interface by launching the container with the following command:

```bash
docker run -p 8501:8501 tdspora/syngen --webui
```

The UI will be available at <http://localhost:8501>.

#### MLflow monitoring

Set the `MLFLOW_TRACKING_URI` environment variable to the desired MLflow tracking server, for instance:
<<<<<<< HEAD
http://localhost:5000/. You can also set `MLFLOW_ARTIFACTS_DESTINATION` environment variable to the preferred path
(including cloud path), where the artifacts should be stored. When using Docker, ensure the environmental variables
are set before running the container.
=======
http://localhost:5000/. You can also set the `MLFLOW_ARTIFACTS_DESTINATION` environment variable to your preferred path 
(including the cloud path), where the artifacts should be stored. Additionally, set the `MLFLOW_EXPERIMENT_NAME` 
environment variable to the name you prefer for the experiment. 
When using Docker, ensure the environmental variables are set before running the container.
>>>>>>> aa4ee38d

The provided environmental variables allow to track the training process, and the inference process, and store
the artifacts in the desired location.
You can access the MLflow UI by navigating to the provided URL in your browser. If you store artifacts in remote storage,
ensure that all necessary credentials are provided before using Mlflow.

```bash
docker pull tdspora/syngen-train:latest
docker run --rm -it -e MLFLOW_TRACKING_URI='http://localhost:5000' \
  -e MLFLOW_ARTIFACTS_DESTINATION=MLFLOW_ARTIFACTS_DESTINATION \
  -e MLFLOW_EXPERIMENT_NAME=test_name -v PATH_TO_LOCAL_FOLDER:/src/model_artifacts tdspora/syngen-train \
  --metadata_path=./model_artifacts/PATH_TO_METADATA_YAML


docker pull tdspora/syngen-infer:latest
docker run --rm -it -e MLFLOW_TRACKING_URI='http://localhost:5000' \
  -e MLFLOW_ARTIFACTS_DESTINATION=MLFLOW_ARTIFACTS_DESTINATION \
  -e MLFLOW_EXPERIMENT_NAME=test_name -v PATH_TO_LOCAL_FOLDER:/src/model_artifacts tdspora/syngen-infer \
  --metadata_path=./model_artifacts/PATH_TO_METADATA_YAML
```

## Contribution

We welcome contributions from the community to help us improve and maintain our public GitHub repository. We appreciate any feedback, bug reports, or feature requests, and we encourage developers to submit fixes or new features using issues.

If you have found a bug or have a feature request, please submit an issue to our GitHub repository. Please provide as much detail as possible, including steps to reproduce the issue or a clear description of the feature request. Our team will review the issue and work with you to address any problems or discuss any potential new features.

If you would like to contribute a fix or a new feature, please submit a pull request to our GitHub repository. Please make sure your code follows our coding standards and best practices. Our team will review your pull request and work with you to ensure that it meets our standards and is ready for inclusion in our codebase.

We appreciate your contributions, and thank you for your interest in helping us maintain and improve our public GitHub repository.<|MERGE_RESOLUTION|>--- conflicted
+++ resolved
@@ -386,18 +386,12 @@
 #### MLflow monitoring
 
 Set the `MLFLOW_TRACKING_URI` environment variable to the desired MLflow tracking server, for instance:
-<<<<<<< HEAD
-http://localhost:5000/. You can also set `MLFLOW_ARTIFACTS_DESTINATION` environment variable to the preferred path
-(including cloud path), where the artifacts should be stored. When using Docker, ensure the environmental variables
-are set before running the container.
-=======
 http://localhost:5000/. You can also set the `MLFLOW_ARTIFACTS_DESTINATION` environment variable to your preferred path 
 (including the cloud path), where the artifacts should be stored. Additionally, set the `MLFLOW_EXPERIMENT_NAME` 
 environment variable to the name you prefer for the experiment. 
 When using Docker, ensure the environmental variables are set before running the container.
->>>>>>> aa4ee38d
-
-The provided environmental variables allow to track the training process, and the inference process, and store
+
+The provided environmental variables allow to track the training process, and the inference process, and store 
 the artifacts in the desired location.
 You can access the MLflow UI by navigating to the provided URL in your browser. If you store artifacts in remote storage,
 ensure that all necessary credentials are provided before using Mlflow.
