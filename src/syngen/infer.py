from typing import Optional, List

import click
from loguru import logger

from syngen.ml.worker import Worker
from syngen.ml.utils import (
    setup_log_process,
    validate_parameter_reports,
<<<<<<< HEAD
    timing
=======
    fetch_env_variables
>>>>>>> 7bf2971e
)
from syngen.ml.validation_schema import ReportTypes


validate_reports = validate_parameter_reports(
    report_types=ReportTypes().infer_report_types,
    full_list=ReportTypes().full_list_of_infer_report_types
)


@click.command()
@click.option(
    "--metadata_path",
    type=str,
    default=None,
    help="Path to the metadata file"
)
@click.option(
    "--size",
    default=100,
    type=click.IntRange(1),
    help="Desired number of rows to generate. If absent, it's defaulted to 100",
)
@click.option(
    "--table_name",
    default=None,
    type=str,
    help="Name of the table, same as in training",
)
@click.option(
    "--run_parallel",
    default=False,
    type=click.BOOL,
    help="The flag which set whether to use multiprocessing (feasible for tables > 5000 rows)."
    "If absent, it's defaulted to False",
)
@click.option(
    "--batch_size",
    default=None,
    type=click.IntRange(1),
    help="If specified, the generation is split into batches. This can save the RAM",
)
@click.option(
    "--random_seed",
    default=None,
    type=click.IntRange(0),
    help="Set any int in case you want reproducible results. To reproduce generated data again, "
    "use the same int in this command.",
)
@click.option(
    "--reports",
    default=("none",),
    type=click.UNPROCESSED,
    multiple=True,
    callback=validate_reports,
    help="Controls the generation of quality reports. "
    "Might require significant time for big generated tables (>10000 rows). "
    "If set to 'accuracy', generates an accuracy report. "
    "If set to 'metrics_only', outputs the metrics information "
    "only to standard output without generation of a report. "
    "If set to 'all', generates an accuracy report. "
    "If it's absent or set to 'none', no reports are generated.",
)
@click.option(
    "--log_level",
    default="INFO",
    type=click.Choice(["TRACE", "DEBUG", "INFO", "WARNING", "ERROR", "CRITICAL"]),
    help="Set the logging level which will be used in the process. "
         "If absent, it's defaulted to 'INFO'",
)
@click.option(
    "--fernet_key",
    default=None,
    type=str,
    help="The name of the environment variable that kept the value of the Fernet key "
         "to decrypt the sensitive data stored on the disk",
)
@timing
def launch_infer(
    metadata_path: Optional[str],
    size: Optional[int],
    table_name: Optional[str],
    run_parallel: bool,
    batch_size: Optional[int],
    reports: List[str],
    random_seed: Optional[int],
    log_level: str,
    fernet_key: Optional[str]
):
    """
    Launch the work of infer process
    Parameters
    ----------
    metadata_path
    size
    table_name
    run_parallel
    batch_size
    reports
    random_seed
    log_level
    fernet_key
    -------

    """
    setup_log_process(
        type_of_process="infer",
        log_level=log_level,
        table_name=table_name,
        metadata_path=metadata_path
    )
    if not metadata_path and not table_name:
        raise AttributeError(
            "It seems that the information of 'metadata_path' or 'table_name' is absent. "
            "Please provide either the information of 'metadata_path' or the information "
            "of 'table_name'"
        )
    if metadata_path and table_name:
        logger.warning(
            "The information of 'metadata_path' was provided. "
            "In this case the information of 'table_name' will be ignored"
        )
        table_name = None
    logger.info(
        "The inference process will be executed according to the information mentioned "
        "in 'infer_settings' in the metadata file. If appropriate information is absent "
        "from the metadata file, then the values of parameters sent through CLI will be used. "
        "Otherwise, the values of parameters will be defaulted"
    )
    settings = {
        "size": size,
        "run_parallel": run_parallel,
        "batch_size": batch_size,
        "reports": reports,
        "random_seed": random_seed
    }

    encryption_settings = fetch_env_variables({"fernet_key": fernet_key})

    worker = Worker(
        table_name=table_name,
        metadata_path=metadata_path,
        settings=settings,
        log_level=log_level,
        type_of_process="infer",
        encryption_settings=encryption_settings
    )

    worker.launch_infer()


if __name__ == "__main__":
    launch_infer()<|MERGE_RESOLUTION|>--- conflicted
+++ resolved
@@ -7,11 +7,8 @@
 from syngen.ml.utils import (
     setup_log_process,
     validate_parameter_reports,
-<<<<<<< HEAD
-    timing
-=======
+    timing,
     fetch_env_variables
->>>>>>> 7bf2971e
 )
 from syngen.ml.validation_schema import ReportTypes
 
