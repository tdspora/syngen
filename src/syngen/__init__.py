--- conflicted
+++ resolved
@@ -1,8 +1,5 @@
-<<<<<<< HEAD
 import os
 import argparse
-
-from syngen.train import preprocess_data  # noqa: F401
 
 
 base_dir = os.path.dirname(__file__)
@@ -20,6 +17,4 @@
         version="%(prog)s " + __version__
     )
     args = parser.parse_args()
-    return args
-=======
->>>>>>> 5af043fa
+    return args