<<<<<<< HEAD
=======
from threading import Thread
import time
>>>>>>> 2a7cf7e3
import os
import time
import threading
import datetime
import uuid

import streamlit as st
from streamlit.runtime.scriptrunner import add_script_run_ctx
from streamlit.runtime.scriptrunner.script_run_context import get_script_run_ctx
from streamlit.runtime import get_instance
from streamlit_option_menu import option_menu

from syngen.streamlit_app.handlers import StreamlitHandler
from syngen.streamlit_app.utils import (
    show_data,
    get_running_status,
    set_session_state,
    cleanup_artifacts
)
from syngen import __version__


def setup_ui():
    """
    Set up the UI for the Streamlit app
    """
    path_to_logo = f"{os.path.join(os.path.dirname(__file__))}/img/logo.svg"
    path_to_logo_img = f"{os.path.join(os.path.dirname(__file__))}/img/favicon.svg"
    st.set_page_config(
        page_title="SynGen UI",
        page_icon=path_to_logo_img
    )
    st.sidebar.image(path_to_logo, use_column_width=True)
    st.markdown(
        f"""
        <style>
        {"".join(open(f"{os.path.join(os.path.dirname(__file__))}/css/style.css").readlines())}
        </style>
        """, unsafe_allow_html=True
    )

    st.title(
        "SynGen UI",
        help=f"The current version of syngen library is {__version__}"
    )


def handle_cross_icon():
    """
    Handle the behavior of disabling of the cross icon
    """
    running_status = get_running_status()

    display_status = "none" if running_status else "block"

    css = f"""
    <style>
        div[data-testid="fileDeleteBtn"] {{
        display: {display_status};
        }}
    </style>
    """
    st.markdown(css, unsafe_allow_html=True)


def run_basic_page():
    """
    Run the basic page of the Streamlit app
    """
    set_session_state()
    uploaded_file = st.file_uploader(
        "Upload a CSV file",
        type="csv",
        accept_multiple_files=False,
        disabled=get_running_status(),
    )
    handle_cross_icon()
    if not uploaded_file:
        cleanup_artifacts()
        st.warning("Please upload a CSV file to proceed")
    if uploaded_file:
        show_data(uploaded_file)
        epochs = st.number_input(
            "Epochs",
            min_value=1,
            value=1,
            help="- The larger number of epochs is set the better training result is.\n"
                 "- The larger number of epochs is set the longer time for training "
                 "will be required.\n"
                 "- Actual number of epochs can be smaller that the one that was set here. "
                 "Once training stops improving the model, further training is not needed.",
            disabled=get_running_status()
        )
        size_limit = st.number_input(
            "Rows to generate",
            min_value=1,
            max_value=None,
            value=1000,
            disabled=get_running_status()
        )
        print_report = st.checkbox(
            "Create an accuracy report",
            value=False,
            key="print_report",
            disabled=get_running_status()
        )
        app = StreamlitHandler(epochs, size_limit, print_report, uploaded_file)
        if st.button(
                "Generate data", type="primary", key="gen_button", disabled=get_running_status()
        ):
            runner = Thread(name="train_and_infer", target=app.train_and_infer)
            runner.start()
            current_progress = 0
            prg = st.progress(current_progress)

            while runner.is_alive():
                with st.expander("Logs"):
                    while True:
                        if not app.log_queue.empty():
                            with st.code("logs", language="log"):
                                log = app.log_queue.get()
                                st.text(log)
                                current_progress, message = app.progress_handler.info
                                prg.progress(value=current_progress, text=message)
                        elif not app.log_error_queue.empty():
                            runner.join()
                            break
                        elif not runner.is_alive():
                            break
                        time.sleep(0.001)
            if not app.log_error_queue.empty() and not runner.is_alive():
                st.exception(app.log_error_queue.get())
            elif app.log_queue.empty() and not runner.is_alive():
                prg.progress(100)
                st.success("Data generation completed")

        with st.container():
            app.generate_buttons()


def run():
    """
    Run the Streamlit app
    """
    setup_ui()
    start_beating(uuid.uuid4())
    with st.sidebar:
        selected = option_menu("", ["Basic"],
                               icons=["'play'"],
                               default_index=0,
                               menu_icon=None,
                               styles={
                                   "container": {"font-family": "Open Sans"}
                               }
                               )
    if selected == "Basic":
        run_basic_page()

def heartbeat(user_id):
    with open("writelog.log", 'a') as f:
        f.write(f"User '{user_id}' Alive at {datetime.datetime.now()}\n")


def start_beating(user_id):
    thread = threading.Timer(interval=2, function=start_beating, args=(user_id,))

    # insert context to the current thread, needed for
    # getting session specific attributes like st.session_state

    add_script_run_ctx(thread)

    # context is required to get session_id of the calling
    # thread (which would be the script thread)
    ctx = get_script_run_ctx()

    runtime = get_instance()  # this is the main runtime, contains all the sessions

    if runtime.is_active_session(session_id=ctx.session_id):
        # Session is running
        thread.start()
        heartbeat(user_id)
    else:
        cleanup_artifacts()
        return


if __name__ == "__main__":
    run()<|MERGE_RESOLUTION|>--- conflicted
+++ resolved
@@ -1,8 +1,3 @@
-<<<<<<< HEAD
-=======
-from threading import Thread
-import time
->>>>>>> 2a7cf7e3
 import os
 import time
 import threading
@@ -113,7 +108,7 @@
         if st.button(
                 "Generate data", type="primary", key="gen_button", disabled=get_running_status()
         ):
-            runner = Thread(name="train_and_infer", target=app.train_and_infer)
+            runner = threading.Thread(name="train_and_infer", target=app.train_and_infer)
             runner.start()
             current_progress = 0
             prg = st.progress(current_progress)
