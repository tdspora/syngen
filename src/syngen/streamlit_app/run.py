--- conflicted
+++ resolved
@@ -28,24 +28,9 @@
         self.log_queue = Queue()
         self.progress_handler = ProgressBarHandler()
         self.log_error_queue = Queue()
-<<<<<<< HEAD
-        self.epochs = st.number_input(
-            "Epochs",
-            min_value=1,
-            value=1,
-            help='- The larger number of epochs is set the better training result is.\n'
-            '- The larger number of epochs is set the longer time for training will be required.\n'
-            '- Actual number of epochs can be smaller that the one that was set here. '
-            'Once training stops improving the model, further training is not needed.')
-        self.size_limit = st.number_input(
-            "Rows to generate", min_value=1, max_value=None, value=1000
-        )
-        self.print_report = st.checkbox("Create an accuracy report", value=False)
-=======
         self.epochs = epochs
         self.size_limit = size_limit
         self.print_report = print_report
->>>>>>> 7af204ff
         self.file_name = uploaded_file.name
         self.table_name = os.path.splitext(self.file_name)[0]
         self.file_path = os.path.join(UPLOAD_DIRECTORY, self.file_name)
