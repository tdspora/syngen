import threading
import time
import os

import streamlit as st
from streamlit_option_menu import option_menu

from syngen.streamlit_app.handlers import StreamlitHandler
from syngen.streamlit_app.utils import (
    show_data,
    get_running_status,
    set_session_state,
    cleanup_artifacts,
)
from syngen import __version__

<<<<<<< HEAD
=======

>>>>>>> 7ea31ef7
def setup_ui():
    """
    Set up the UI for the Streamlit app
    """
    path_to_logo = f"{os.path.join(os.path.dirname(__file__))}/img/logo.svg"
    path_to_logo_img = f"{os.path.join(os.path.dirname(__file__))}/img/favicon.svg"
    st.set_page_config(
        page_title="SynGen UI",
        page_icon=path_to_logo_img
    )
    st.sidebar.image(path_to_logo, use_column_width=True)
    st.markdown(
        f"""
        <style>
        {"".join(open(f"{os.path.join(os.path.dirname(__file__))}/css/style.css").readlines())}
        </style>
        """, unsafe_allow_html=True
    )

    st.title(
        "SynGen UI",
        help=f"The current version of syngen library is {__version__}"
    )


def run_basic_page():
    """
    Run the basic page of the Streamlit app
    """
    set_session_state()
    uploaded_file = st.file_uploader(
        "Upload a CSV file",
        type="csv",
        accept_multiple_files=False,
    )
    if not uploaded_file:
        cleanup_artifacts()
        st.warning("Please upload a CSV file to proceed")
    if uploaded_file:
        show_data(uploaded_file)
        epochs = st.number_input(
            "Epochs",
            min_value=1,
            value=1,
            help="- The larger number of epochs is set the better training result is.\n"
                 "- The larger number of epochs is set the longer time for training "
                 "will be required.\n"
                 "- Actual number of epochs can be smaller that the one that was set here. "
                 "Once training stops improving the model, further training is not needed.",
            disabled=get_running_status()
        )
        size_limit = st.number_input(
            "Rows to generate",
            min_value=1,
            max_value=None,
            value=1000,
            disabled=get_running_status()
        )
        print_report = st.checkbox(
            "Create an accuracy report",
            value=False,
            key="print_report",
            disabled=get_running_status()
        )
        app = StreamlitHandler(uploaded_file, epochs, size_limit, print_report)
        if st.button(
                "Generate data", type="primary", key="gen_button", disabled=get_running_status()
        ):
            runner = threading.Thread(target=app.train_and_infer, name="train_and_infer")
            lock = threading.Lock()
            with lock:
                runner.start()
            current_progress = 0
            prg = st.progress(current_progress)

            while runner.is_alive():
                with st.expander("Logs"):
                    while True:
                        if not app.log_queue.empty():
                            with st.code("logs", language="log"):
                                log = app.log_queue.get()
                                st.text(log)
                                current_progress, message = app.progress_handler.info
                                prg.progress(value=current_progress, text=message)
                        elif not runner.is_alive():
                            break
                        time.sleep(0.001)
            if not app.log_error_queue.empty():
                st.exception(app.log_error_queue.get())
            elif app.log_error_queue.empty() and not runner.is_alive():
                prg.progress(100)
                app.progress_handler.reset_instance()
                st.success("Data generation completed")
<<<<<<< HEAD
                # st.rerun()
        with st.container():
                app.generate_buttons()

=======
                st.rerun()
        with st.container():
            app.generate_buttons()
>>>>>>> 7ea31ef7


def run():
    """
    Run the Streamlit app
    """
    setup_ui()
    with st.sidebar:
        selected = option_menu("", ["Basic"],
                               icons=["'play'"],
                               default_index=0,
                               menu_icon=None,
                               styles={
                                   "container": {"font-family": "Open Sans"}
                               }
                               )
    if selected == "Basic":
        run_basic_page()


if __name__ == "__main__":
    run()<|MERGE_RESOLUTION|>--- conflicted
+++ resolved
@@ -14,10 +14,7 @@
 )
 from syngen import __version__
 
-<<<<<<< HEAD
-=======
 
->>>>>>> 7ea31ef7
 def setup_ui():
     """
     Set up the UI for the Streamlit app
@@ -111,16 +108,9 @@
                 prg.progress(100)
                 app.progress_handler.reset_instance()
                 st.success("Data generation completed")
-<<<<<<< HEAD
-                # st.rerun()
-        with st.container():
-                app.generate_buttons()
 
-=======
-                st.rerun()
         with st.container():
             app.generate_buttons()
->>>>>>> 7ea31ef7
 
 
 def run():
