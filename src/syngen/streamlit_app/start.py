import os
import toml
from streamlit.web import bootstrap


def start():
    dir_path = os.path.dirname(__file__)
    file_path = os.path.join(dir_path, "run.py")
    config_path = os.path.join(dir_path, ".streamlit", "config.toml")

    config = toml.load(config_path)

    config_options = {}
    for section in config:
        for setting, value in config[section].items():
            option_name = f"{section}_{setting}"
            config_options[option_name] = value

    bootstrap.load_config_options(config_options)
<<<<<<< HEAD
    bootstrap.run(file_path, False, [], flag_options={})


if __name__ == "__main__":
    start()

=======
    bootstrap.run(file_path, False, [], flag_options={})
>>>>>>> d29f73c0
<|MERGE_RESOLUTION|>--- conflicted
+++ resolved
@@ -17,13 +17,8 @@
             config_options[option_name] = value
 
     bootstrap.load_config_options(config_options)
-<<<<<<< HEAD
     bootstrap.run(file_path, False, [], flag_options={})
 
 
 if __name__ == "__main__":
-    start()
-
-=======
-    bootstrap.run(file_path, False, [], flag_options={})
->>>>>>> d29f73c0
+    start()