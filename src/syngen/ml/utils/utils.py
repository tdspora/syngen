--- conflicted
+++ resolved
@@ -402,7 +402,6 @@
             file.write("No logs available\n")
 
 
-<<<<<<< HEAD
 def get_initial_table_name(table_name) -> str:
     """"
     Get the initial table name without the suffix "_pk" or "_fk"
@@ -460,7 +459,8 @@
 
         return list(input_values)
     return validator
-=======
+
+
 def get_fernet():
     _fernet = Fernet(os.environ["FERNET_KEY"])
 
@@ -481,5 +481,4 @@
         data = encrypted_file.read()
 
     decrypted_data = f.decrypt(data)
-    return decrypted_data, {"fields": {}, "format": "CSV"}
->>>>>>> 5a2dc500
+    return decrypted_data, {"fields": {}, "format": "CSV"}