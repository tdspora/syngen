--- conflicted
+++ resolved
@@ -179,11 +179,7 @@
     return set(names)
 
 
-<<<<<<< HEAD
-def get_nan_labels(df: pd.DataFrame) -> dict:
-=======
 def get_nan_labels(df: pd.DataFrame, excluded_columns: Set[str]) -> Dict:
->>>>>>> 90c66147
     """
     Get labels that represent nan values in float/int columns
     """
