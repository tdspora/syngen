import os
import sys
import re
from typing import List, Dict, Optional, Union, Set
from dateutil import parser
from datetime import datetime, timedelta

import pandas as pd
import numpy as np
from slugify import slugify
import pickle as pkl
import uuid
from ulid import ULID
import random
from loguru import logger

MAX_ALLOWED_TIME_MS = 253402214400
MIN_ALLOWED_TIME_MS = -62135596800


class ProgressBarHandler:
    """
    Singleton class for handling the progress bar
    """
    _delta = None
    _progress = 0
    _message = None

    def __new__(cls):
        if not hasattr(cls, "instance"):
            cls.instance = super(ProgressBarHandler, cls).__new__(cls)
            cls.instance._progress = 0
            cls.instance._delta = None
            cls.instance._message = None
        return cls.instance

    @property
    def progress(self):
        """
        Get the current progress of the process
        """
        return self._progress

    @property
    def delta(self):
        """
        Get the delta of the progress
        inside which the progress should be changed
        """
        return self._delta

    @property
    def info(self):
        """
        Get the information about the current progress
        and the log message described the status of the process
        """
        return self._progress, self._message

    def set_progress(self, progress=None, delta=None, message=None):
        self._delta = delta if delta is not None else self._delta
        self._progress = self._progress if progress is None else progress
        self._progress = self._progress if self._progress <= 1.0 else 1.0
        self._message = message

    @classmethod
    def reset_instance(cls):
        cls.instance._progress = 0
        cls.instance._delta = None
        cls.instance._message = None


def is_format_first(date_format: str, format_type: str) -> bool:
    """
    Check if the date format starts with the specified string
    """
    return date_format.lower().startswith(f"%{format_type}")


def datetime_to_timestamp(dt, date_format):
    """
    Convert datetime to timestamp
    """
    if pd.isnull(dt):
        return np.nan
    try:
        dt = parser.parse(dt,
                          dayfirst=is_format_first(date_format, "d"),
                          yearfirst=is_format_first(date_format, "y")).replace(tzinfo=None)
        delta = dt - datetime(1970, 1, 1)
        return delta.total_seconds()
    except parser._parser.ParserError as e:
        year = re.match(r"\d+", e.args[0][5:]).group(0)
        if int(year) > 9999:
            return MAX_ALLOWED_TIME_MS
        elif int(year) < 1:
            return MIN_ALLOWED_TIME_MS


def timestamp_to_datetime(timestamp, delta=False):
    """
    Convert the timestamp to the datetime object or timedelta object
    """
    # Calculate the number of seconds in the UNIX epoch and the number of seconds left
    if pd.isnull(timestamp):
        return np.nan

    if timestamp >= MAX_ALLOWED_TIME_MS:
        return datetime(9999, 12, 31, 23, 59, 59, 999999)
    elif timestamp <= MIN_ALLOWED_TIME_MS:
        return datetime(1, 1, 1, 0, 0, 0, 0)

    seconds_since_epoch = int(timestamp)
    remaining_seconds = timestamp - seconds_since_epoch

    # Calculate the datetime for the UNIX epoch (January 1, 1970)
    epoch_datetime = datetime(1970, 1, 1)

    # Calculate the timedelta for the number of seconds in the UNIX epoch
    delta_of_time = timedelta(seconds=seconds_since_epoch) + timedelta(seconds=remaining_seconds)

    if delta:
        return delta_of_time

    else:
        return epoch_datetime + delta_of_time


def generate_uuids(version: Union[int, str], size: int):
    ulid = ULID()
    generated_uuid_column = []
    for i in range(size):
        if version != "ulid":
            generated_uuid_column.append(
                str(uuid.UUID(int=random.getrandbits(128), version=int(version)))
            )
        else:
            generated_uuid_column.append(ulid.generate())
    return generated_uuid_column


def generate_uuid(size, dataset, uuid_columns, synthetic_infer):
    uuid_columns_types = dataset.uuid_columns_types
    for col in uuid_columns:
        synthetic_infer[col] = generate_uuids(uuid_columns_types[col], size)
    return synthetic_infer


def get_date_columns(df: pd.DataFrame, str_columns: List[str]):
    def date_finder(x, fuzzy=False):
        x_wo_na = x.dropna()
        count = 0
        for x in x_wo_na.values:
            try:
                date_for_check = datetime(8557, 7, 20)
                datetime_object = parser.parse(x, default=date_for_check)

                # Check if the parsed date contains only the time component.
                # If it does, then skip it.
                count += 1 if datetime_object.date() != date_for_check.date() else 0
            except (ValueError, OverflowError):
                continue

        if count == len(x_wo_na):
            return 1
        else:
            return np.nan

    date_columns = df[str_columns].apply(date_finder).dropna()

    if isinstance(date_columns, pd.DataFrame):
        names = date_columns.columns
    elif isinstance(date_columns, pd.Series):
        names = date_columns.index
    else:
        names = []

    return set(names)


<<<<<<< HEAD
def get_nan_labels(df: pd.DataFrame) -> dict:
=======
def get_nan_labels(df: pd.DataFrame, excluded_columns: Set[str]) -> Dict:
>>>>>>> 93690e3e
    """
    Get labels that represent nan values in float/int columns
    """
    columns_nan_labels = {}
    object_columns = df.select_dtypes(include=[pd.StringDtype(), "object"]).columns
    columns = set(object_columns) - excluded_columns
    for column in columns:
        if df[column].isna().sum() > 0:
            continue
        str_values = []
        float_val = None
        for val in df[column].unique():
            try:
                float_val = float(val)
            except (TypeError, ValueError):
                str_values.append(val)
        if (float_val is not None) and (not np.isnan(float_val)) and len(str_values) == 1:
            nan_label = str_values[0]
            columns_nan_labels[column] = nan_label

    return columns_nan_labels


def nan_labels_to_float(
    df: pd.DataFrame,
    columns_nan_labels: dict,
    exclude_columns: set = set(),
    process="training"
) -> pd.DataFrame:
    """
    Replace str nan labels in float/int columns with actual np.NaN
    and casting the column to float type.
    """
    df_with_nan = df.copy()
    for column, label in columns_nan_labels.items():
        if column not in exclude_columns:
            df_with_nan[column].replace(label, np.NaN, inplace=True)
            df_with_nan[column] = df_with_nan[column].astype(float)
            if process == "training":
                logger.info(
                    f"Column '{column}' contains unique "
                    f"non-numeric value: '{label}'. "
                    "It will be treated as null label "
                    "and replaced with nulls "
                    "during the training process."
                )

    return df_with_nan


def fillnan(df, str_columns, float_columns, categorical_columns):
    for c in str_columns | categorical_columns:
        df[c] = df[c].fillna("NaN")

    return df


def slugify_attribute(**kwargs):
    """
    Slugify the value of the attribute of the instance
    and set it to the new attribute
    """

    def wrapper(function):
        def inner_wrapper(*args):
            object_, *other = args
            for attribute, new_attribute in kwargs.items():
                fetched_attribute = object_.__getattribute__(attribute)
                value_of_new_attribute = slugify(fetched_attribute)
                object_.__setattr__(new_attribute, value_of_new_attribute)
            return function(*args)

        return inner_wrapper

    return wrapper


def slugify_parameters(exclude_params=(), turn_on=True):
    """
    Slugify the values of parameters, excluding specified parameters
    """

    def wrapper(function):
        def inner_wrapper(**kwargs):
            updated_kwargs = {}
            for key, value in kwargs.items():
                if key in exclude_params:
                    updated_kwargs[key] = value
                else:
                    updated_kwargs[key] = slugify(value, lowercase=turn_on)
            return function(**updated_kwargs)

        return inner_wrapper

    return wrapper


def inverse_dict(dictionary: Dict) -> Dict:
    """
    Swap keys and values in the dictionary
    """
    return dict(zip(dictionary.values(), dictionary.keys()))


def clean_up_metadata(metadata: Dict):
    """
    Clean up the metadata,
    remove the sensitive information (credentials to the remote storage) from the metadata
    """
    for key, value in list(metadata.items()):
        if key == "credentials":
            del metadata[key]
        elif isinstance(value, dict):
            clean_up_metadata(value)
        else:
            continue
    return metadata


def trim_string(col):
    if isinstance(col.dtype, str):
        return col.str.slice(stop=10 * 1024)
    else:
        return col


def check_if_features_assigned(dataset_pickle_path: str):
    """
    Check if features are assigned in the dataset
    """
    features = fetch_config(dataset_pickle_path).features
    if len(features) == 0:
        logger.info("No features to train VAE on")
        return False
    return True


def fetch_config(config_pickle_path: str):
    """
    Fetch the configuration from the disk
    """
    with open(config_pickle_path, "rb") as f:
        return pkl.load(f)


def fetch_unique_root(table_name: str, metadata_path: str):
    """
    Construct the unique constant substring for use in the name of the experiment and log file
    """
    unique_name = str()
    if table_name:
        unique_name = table_name
    if metadata_path:
        unique_name = os.path.basename(metadata_path)
    return slugify(unique_name)


def set_log_path(type_of_process: str, table_name: Optional[str], metadata_path: Optional[str]):
    """
    Set the log path for storing the logs of main processes
    """
    logs_dir_name = "model_artifacts/tmp_store/logs"
    os.makedirs(logs_dir_name, exist_ok=True)
    unique_name = fetch_unique_root(table_name, metadata_path)
    unique_name = f"{unique_name}_{datetime.now().strftime('%Y-%m-%d %H:%M:%S')}"
    file_name_without_extension = f"logs_{type_of_process}_{unique_name}"
    file_path = os.path.join(
        logs_dir_name, f"{slugify(file_name_without_extension)}.log"
    )
    os.environ["SUCCESS_LOG_FILE"] = file_path


def fetch_log_message(message):
    """
    Fetch the log message
    """
    record = message.record
    log_message = (f'{record["time"]} | {record["level"]} | '
                   f'{record["file"]}:{record["function"]}:{record["line"]} - {record["message"]}')
    return log_message


def file_sink(message):
    """
    Save logs to the log file
    """
    with open(os.getenv("SUCCESS_LOG_FILE"), "a") as log_file:
        log_message = fetch_log_message(message)
        log_file.write(log_message + "\n")


def console_sink(record):
    """
    Redirect logs to the console
    """
    sys.stderr.write(record)


def setup_logger():
    """
    Set up loggers with the specified level
    """
    logger.remove()
    logger.add(console_sink, colorize=True, level=os.getenv("LOGURU_LEVEL"))
    logger.add(file_sink, level=os.getenv("LOGURU_LEVEL"))


def check_if_logs_available():
    """
    Check if the logs are available and
    write a message to the log file if not
    """
    path_to_logs = os.getenv("SUCCESS_LOG_FILE")
    if not os.path.exists(path_to_logs):
        with open(path_to_logs, "a") as file:
            file.write("No logs available\n")


def get_initial_table_name(table_name) -> str:
    """"
    Get the initial table name without the suffix "_pk" or "_fk"
    """
    return re.sub(r"_pk$|_fk$", "", table_name)<|MERGE_RESOLUTION|>--- conflicted
+++ resolved
@@ -178,11 +178,7 @@
     return set(names)
 
 
-<<<<<<< HEAD
-def get_nan_labels(df: pd.DataFrame) -> dict:
-=======
 def get_nan_labels(df: pd.DataFrame, excluded_columns: Set[str]) -> Dict:
->>>>>>> 93690e3e
     """
     Get labels that represent nan values in float/int columns
     """
