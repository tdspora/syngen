--- conflicted
+++ resolved
@@ -212,20 +212,9 @@
     for column, label in columns_nan_labels.items():
         df_with_nan[column].replace(label, np.NaN, inplace=True)
         df_with_nan[column] = df_with_nan[column].astype(float)
-<<<<<<< HEAD
-=======
 
         logger.info(f"Column '{column}' contains unique "
                     f"non-numeric value: '{label}'. "
-                    "It will be treated as null label "
-                    "and repalced with nulls."
-                    )
-
-    return df_with_nan
->>>>>>> 168d46da
-
-        logger.info(f"All values in column '{column}' are numeric, "
-                    f"besides unique string value '{label}'. "
                     "It will be treated as null label "
                     "and repalced with nulls."
                     )
