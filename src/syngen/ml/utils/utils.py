import os
import sys
import re
from typing import List, Dict, Optional, Union
from dateutil import parser
from datetime import datetime, timedelta

import pandas as pd
import numpy as np
from slugify import slugify
import pickle as pkl
import uuid
from ulid import ULID
import random
from loguru import logger

MAX_ALLOWED_TIME_MS = 253402214400
MIN_ALLOWED_TIME_MS = -62135596800


class ProgressBarHandler:
    """
    Singleton class for handling the progress bar
    """
    _delta = None
    _progress = 0
    _message = None

    def __new__(cls):
        if not hasattr(cls, "instance"):
            cls.instance = super(ProgressBarHandler, cls).__new__(cls)
            cls.instance._progress = 0
            cls.instance._delta = None
            cls.instance._message = None
        return cls.instance

    @property
    def progress(self):
        """
        Get the current progress of the process
        """
        return self._progress

    @property
    def delta(self):
        """
        Get the delta of the progress
        inside which the progress should be changed
        """
        return self._delta

    @property
    def info(self):
        """
        Get the information about the current progress
        and the log message described the status of the process
        """
        return self._progress, self._message

    def set_progress(self, progress=None, delta=None, message=None):
        self._delta = delta if delta is not None else self._delta
        self._progress = self._progress if progress is None else progress
        self._progress = self._progress if self._progress <= 1.0 else 1.0
        self._message = message

    @classmethod
    def reset_instance(cls):
        cls.instance._progress = 0
        cls.instance._delta = None
        cls.instance._message = None


def is_format_first(date_format: str, format_type: str) -> bool:
    """
    Check if the date format starts with the specified string
    """
    return date_format.lower().startswith(f"%{format_type}")


def datetime_to_timestamp(dt, date_format):
    """
    Convert datetime to timestamp
    """
    if pd.isnull(dt):
        return np.nan
    try:
        dt = parser.parse(dt,
                          dayfirst=is_format_first(date_format, "d"),
                          yearfirst=is_format_first(date_format, "y")).replace(tzinfo=None)
        delta = dt - datetime(1970, 1, 1)
        return delta.total_seconds()
    except parser._parser.ParserError as e:
        year = re.match(r"\d+", e.args[0][5:]).group(0)
        if int(year) > 9999:
            return MAX_ALLOWED_TIME_MS
        elif int(year) < 1:
            return MIN_ALLOWED_TIME_MS


def timestamp_to_datetime(timestamp, delta=False):
    """
    Convert the timestamp to the datetime object or timedelta object
    """
    # Calculate the number of seconds in the UNIX epoch and the number of seconds left
    if pd.isnull(timestamp):
        return np.nan

    if timestamp >= MAX_ALLOWED_TIME_MS:
        return datetime(9999, 12, 31, 23, 59, 59, 999999)
    elif timestamp <= MIN_ALLOWED_TIME_MS:
        return datetime(1, 1, 1, 0, 0, 0, 0)

    seconds_since_epoch = int(timestamp)
    remaining_seconds = timestamp - seconds_since_epoch

    # Calculate the datetime for the UNIX epoch (January 1, 1970)
    epoch_datetime = datetime(1970, 1, 1)

    # Calculate the timedelta for the number of seconds in the UNIX epoch
    delta_of_time = timedelta(seconds=seconds_since_epoch) + timedelta(seconds=remaining_seconds)

<<<<<<< HEAD
    # Add the timedelta to the epoch datetime, and add the remaining fraction of a second
    result_datetime = epoch_datetime + epoch_timedelta + \
        timedelta(seconds=remaining_seconds)
=======
    if delta:
        return delta_of_time
>>>>>>> b7c09661

    else:
        return epoch_datetime + delta_of_time


def generate_uuids(version: Union[int, str], size: int):
    ulid = ULID()
    generated_uuid_column = []
    for i in range(size):
        if version != "ulid":
            generated_uuid_column.append(
                str(uuid.UUID(int=random.getrandbits(128), version=int(version)))
            )
        else:
            generated_uuid_column.append(ulid.generate())
    return generated_uuid_column


def generate_uuid(size, dataset, uuid_columns, synthetic_infer):
    uuid_columns_types = dataset.uuid_columns_types
    for col in uuid_columns:
        synthetic_infer[col] = generate_uuids(uuid_columns_types[col], size)
    return synthetic_infer


def get_date_columns(df: pd.DataFrame, str_columns: List[str]):
    def date_finder(x, fuzzy=False):
        x_wo_na = x.dropna()
        count = 0
        for x in x_wo_na.values:
            try:
                date_for_check = datetime(8557, 7, 20)
                datetime_object = parser.parse(x, default=date_for_check)

                # Check if the parsed date contains only the time component.
                # If it does, then skip it.
                count += 1 if datetime_object.date() != date_for_check.date() else 0
            except (ValueError, OverflowError):
                continue

        if count == len(x_wo_na):
            return 1
        else:
            return np.nan

    date_columns = df[str_columns].apply(date_finder).dropna()

    if isinstance(date_columns, pd.DataFrame):
        names = date_columns.columns
    elif isinstance(date_columns, pd.Series):
        names = date_columns.index
    else:
        names = []

    return set(names)


def get_nan_labels(df: pd.DataFrame) -> dict:
    """Get labels that represent nan values in float/int columns

    Args:
        df (pd.DataFrame): table data

    Returns:
        dict: dict that maps nan str label to column name
    """
    columns_nan_labels = {}
    object_columns = df.select_dtypes(
        include=[pd.StringDtype(), "object"]).columns
    for column in object_columns:
        if df[column].isna().sum() > 0:
            continue
        str_values = []
        float_val = None
        for val in df[column].unique():
            try:
                float_val = float(val)
            except (TypeError, ValueError):
                str_values.append(val)
        if (float_val is not None) and (not np.isnan(float_val)) and len(str_values) == 1:
            nan_label = str_values[0]
            columns_nan_labels[column] = nan_label
        elif (float_val is not None) and (not np.isnan(float_val)) and not str_values:
            columns_nan_labels[column] = None

    return columns_nan_labels


def nan_labels_to_float(
    df: pd.DataFrame,
    columns_nan_labels: dict,
    exclude_columns: set = set()
) -> pd.DataFrame:
    """
    Replace str nan labels in float/int columns with actual np.NaN
    and casting the column to float type.
    """
    df_with_nan = df.copy()
    for column, label in columns_nan_labels.items():
        if column not in exclude_columns:
            df_with_nan[column].replace(label, np.NaN, inplace=True)
            df_with_nan[column] = df_with_nan[column].astype(float)

            logger.info(
                f"Column '{column}' contains unique "
                f"non-numeric value: '{label}'. "
                "It will be treated as null label "
                "and replaced with nulls."
            )

    return df_with_nan


def fillnan(df, str_columns, float_columns, categ_columns):
    for c in str_columns | categ_columns:
        df[c] = df[c].fillna("NaN")

    return df


def slugify_attribute(**kwargs):
    """
    Slugify the value of the attribute of the instance
    and set it to the new attribute
    """

    def wrapper(function):
        def inner_wrapper(*args):
            object_, *other = args
            for attribute, new_attribute in kwargs.items():
                fetched_attribute = object_.__getattribute__(attribute)
                value_of_new_attribute = slugify(fetched_attribute)
                object_.__setattr__(new_attribute, value_of_new_attribute)
            return function(*args)

        return inner_wrapper

    return wrapper


def slugify_parameters(exclude_params=(), turn_on=True):
    """
    Slugify the values of parameters, excluding specified parameters
    """

    def wrapper(function):
        def inner_wrapper(**kwargs):
            updated_kwargs = {}
            for key, value in kwargs.items():
                if key in exclude_params:
                    updated_kwargs[key] = value
                else:
                    updated_kwargs[key] = slugify(value, lowercase=turn_on)
            return function(**updated_kwargs)

        return inner_wrapper

    return wrapper


def inverse_dict(dictionary: Dict) -> Dict:
    """
    Swap keys and values in the dictionary
    """
    return dict(zip(dictionary.values(), dictionary.keys()))


def clean_up_metadata(metadata: Dict):
    """
    Clean up the metadata,
    remove the sensitive information (credentials to the remote storage) from the metadata
    """
    for key, value in list(metadata.items()):
        if key == "credentials":
            del metadata[key]
        elif isinstance(value, dict):
            clean_up_metadata(value)
        else:
            continue
    return metadata


def trim_string(col):
    if isinstance(col.dtype, str):
        return col.str.slice(stop=10 * 1024)
    else:
        return col


def check_if_features_assigned(dataset_pickle_path: str):
    """
    Check if features are assigned in the dataset
    """
    features = fetch_config(dataset_pickle_path).features
    if len(features) == 0:
        logger.info("No features to train VAE on")
        return False
    return True


def fetch_config(config_pickle_path: str):
    """
    Fetch the configuration from the disk
    """
    with open(config_pickle_path, "rb") as f:
        return pkl.load(f)


def fetch_unique_root(table_name: str, metadata_path: str):
    """
    Construct the unique constant substring for use in the name of the experiment and log file
    """
    unique_name = str()
    if table_name:
        unique_name = table_name
    if metadata_path:
        unique_name = os.path.basename(metadata_path)
    return slugify(unique_name)


def set_log_path(type_of_process: str, table_name: Optional[str], metadata_path: Optional[str]):
    """
    Set the log path for storing the logs of main processes
    """
    logs_dir_name = "model_artifacts/tmp_store/logs"
    os.makedirs(logs_dir_name, exist_ok=True)
    unique_name = fetch_unique_root(table_name, metadata_path)
    unique_name = f"{unique_name}_{datetime.now().strftime('%Y-%m-%d %H:%M:%S')}"
    file_name_without_extension = f"logs_{type_of_process}_{unique_name}"
    file_path = os.path.join(
        logs_dir_name, f"{slugify(file_name_without_extension)}.log"
    )
    os.environ["SUCCESS_LOG_FILE"] = file_path


def fetch_log_message(message):
    """
    Fetch the log message
    """
    record = message.record
    log_message = (f'{record["time"]} | {record["level"]} | '
                   f'{record["file"]}:{record["function"]}:{record["line"]} - {record["message"]}')
    return log_message


def file_sink(message):
    """
    Save logs to the log file
    """
    with open(os.getenv("SUCCESS_LOG_FILE"), "a") as log_file:
        log_message = fetch_log_message(message)
        log_file.write(log_message + "\n")


def console_sink(record):
    """
    Redirect logs to the console
    """
    sys.stderr.write(record)


def setup_logger():
    """
    Set up loggers with the specified level
    """
    logger.remove()
    logger.add(console_sink, colorize=True, level=os.getenv("LOGURU_LEVEL"))
    logger.add(file_sink, level=os.getenv("LOGURU_LEVEL"))


def check_if_logs_available():
    """
    Check if the logs are available and
    write a message to the log file if not
    """
    path_to_logs = os.getenv("SUCCESS_LOG_FILE")
    if not os.path.exists(path_to_logs):
        with open(path_to_logs, "a") as file:
            file.write("No logs available\n")


def get_initial_table_name(table_name) -> str:
    """"
    Get the initial table name without the suffix "_pk" or "_fk"
    """
    return re.sub(r"_pk$|_fk$", "", table_name)<|MERGE_RESOLUTION|>--- conflicted
+++ resolved
@@ -119,14 +119,8 @@
     # Calculate the timedelta for the number of seconds in the UNIX epoch
     delta_of_time = timedelta(seconds=seconds_since_epoch) + timedelta(seconds=remaining_seconds)
 
-<<<<<<< HEAD
-    # Add the timedelta to the epoch datetime, and add the remaining fraction of a second
-    result_datetime = epoch_datetime + epoch_timedelta + \
-        timedelta(seconds=remaining_seconds)
-=======
     if delta:
         return delta_of_time
->>>>>>> b7c09661
 
     else:
         return epoch_datetime + delta_of_time
