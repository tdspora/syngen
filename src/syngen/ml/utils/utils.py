import os
import sys
import re
from typing import List, Dict, Optional, Union, Tuple
from dateutil import parser
from datetime import datetime, timedelta

import pandas as pd
import numpy as np
from slugify import slugify
import pickle as pkl
import uuid
from ulid import ULID
import random
from loguru import logger

MAX_ALLOWED_TIME_MS = 253402214400
MIN_ALLOWED_TIME_MS = -62135596800


class ProgressBarHandler:
    """
    Singleton class for handling the progress bar
    """
    _delta = None
    _progress = 0
    _message = None

    def __new__(cls):
        if not hasattr(cls, "instance"):
            cls.instance = super(ProgressBarHandler, cls).__new__(cls)
            cls.instance._progress = 0
            cls.instance._delta = None
            cls.instance._message = None
        return cls.instance

    @property
    def progress(self):
        """
        Get the current progress of the process
        """
        return self._progress

    @property
    def delta(self):
        """
        Get the delta of the progress
        inside which the progress should be changed
        """
        return self._delta

    @property
    def info(self):
        """
        Get the information about the current progress
        and the log message described the status of the process
        """
        return self._progress, self._message

    def set_progress(self, progress=None, delta=None, message=None):
        self._delta = delta if delta is not None else self._delta
        self._progress = self._progress if progress is None else progress
        self._progress = self._progress if self._progress <= 1.0 else 1.0
        self._message = message

    @classmethod
    def reset_instance(cls):
        cls.instance._progress = 0
        cls.instance._delta = None
        cls.instance._message = None


def is_format_first(date_format: str, format_type: str) -> bool:
    """
    Check if the date format starts with the specified string
    """
    return date_format.lower().startswith(f"%{format_type}")


def datetime_to_timestamp(dt, date_format):
    """
    Convert datetime to timestamp
    """
    if pd.isnull(dt):
        return np.nan
    try:
        dt = parser.parse(dt,
                          dayfirst=is_format_first(date_format, "d"),
                          yearfirst=is_format_first(date_format, "y")).replace(tzinfo=None)
        delta = dt - datetime(1970, 1, 1)
        return delta.total_seconds()
    except parser._parser.ParserError as e:
        year = re.match(r"\d+", e.args[0][5:]).group(0)
        if int(year) > 9999:
            return MAX_ALLOWED_TIME_MS
        elif int(year) < 1:
            return MIN_ALLOWED_TIME_MS


def timestamp_to_datetime(timestamp):
    # Calculate the number of seconds in the UNIX epoch and the number of seconds left
    if pd.isnull(timestamp):
        return np.nan

    if timestamp >= MAX_ALLOWED_TIME_MS:
        return datetime(9999, 12, 31, 23, 59, 59, 999999)
    elif timestamp <= MIN_ALLOWED_TIME_MS:
        return datetime(1, 1, 1, 0, 0, 0, 0)

    seconds_since_epoch = int(timestamp)
    remaining_seconds = timestamp - seconds_since_epoch

    # Calculate the datetime for the UNIX epoch (January 1, 1970)
    epoch_datetime = datetime(1970, 1, 1)

    # Calculate the timedelta for the number of seconds in the UNIX epoch
    epoch_timedelta = timedelta(seconds=seconds_since_epoch)

    # Add the timedelta to the epoch datetime, and add the remaining fraction of a second
    result_datetime = epoch_datetime + epoch_timedelta + timedelta(seconds=remaining_seconds)

    return result_datetime


def generate_uuids(version: Union[int, str], size: int):
    ulid = ULID()
    generated_uuid_column = []
    for i in range(size):
        if version != "ulid":
            generated_uuid_column.append(
                str(uuid.UUID(int=random.getrandbits(128), version=int(version)))
            )
        else:
            generated_uuid_column.append(ulid.generate())
    return generated_uuid_column


def generate_uuid(size, dataset, uuid_columns, synthetic_infer):
    uuid_columns_types = dataset.uuid_columns_types
    for col in uuid_columns:
        synthetic_infer[col] = generate_uuids(uuid_columns_types[col], size)
    return synthetic_infer


def get_date_columns(df: pd.DataFrame, str_columns: List[str]):
    def date_finder(x, fuzzy=False):
        x_wo_na = x.dropna()
        count = 0
        for x in x_wo_na.values:
            try:
                date_for_check = datetime(8557, 7, 20)
                datetime_object = parser.parse(x, default=date_for_check)

                # Check if the parsed date contains only the time component.
                # If it does, then skip it.
                count += 1 if datetime_object.date() != date_for_check.date() else 0
            except (ValueError, OverflowError):
                continue

        if count == len(x_wo_na):
            return 1
        else:
            return np.nan

    date_columns = df[str_columns].apply(date_finder).dropna()

    if isinstance(date_columns, pd.DataFrame):
        names = date_columns.columns
    elif isinstance(date_columns, pd.Series):
        names = date_columns.index
    else:
        names = []
    return set(names)


def get_nan_labels(df: pd.DataFrame) -> dict:
    """Get labels that represent nan values in float/int columns

    Args:
        df (pd.DataFrame): table data

    Returns:
        dict: dict that maps nan str label to column name
    """
    columns_nan_labels = {}
    object_columns = df.select_dtypes(include=[pd.StringDtype(), "object"]).columns
    for column in object_columns:
        if df[column].isna().sum() > 0:
            continue
        str_values = []
        float_val = None
        for val in df[column].unique():
            try:
                float_val = float(val)
            except (TypeError, ValueError):
                str_values.append(val)
        if (float_val is not None) and (not np.isnan(float_val)) and len(str_values) == 1:
            nan_label = str_values[0]
            columns_nan_labels[column] = nan_label
        elif (float_val is not None) and (not np.isnan(float_val)) and not str_values:
            columns_nan_labels[column] = None

    return columns_nan_labels


def nan_labels_to_float(df: pd.DataFrame, columns_nan_labels: dict) -> pd.DataFrame:
    """
    Replace str nan labels in float/int columns with actual np.NaN
    and casting the column to float type.
    """
    df_with_nan = df.copy()
    for column, label in columns_nan_labels.items():
<<<<<<< HEAD
        df_with_nan[column].replace(label, np.NaN, inplace=True)
        df_with_nan[column] = df_with_nan[column].astype(float)
=======
        if label is not None:
            df_with_nan[column] = df_with_nan[column].replace(label, np.NaN)
        df_with_nan[column] = pd.to_numeric(df_with_nan[column], errors="coerce")
    return df_with_nan
>>>>>>> 4abd0feb

        logger.info(f"All values in column '{column}' are numeric, "
                    f"besides unique string value '{label}'. "
                    "It will be treated as null label "
                    "and repalced with nulls."
                    )

    return df_with_nan


def fillnan(df, str_columns, float_columns, categ_columns):
    for c in str_columns | categ_columns:
        df[c] = df[c].fillna("NaN")

    return df


def slugify_attribute(**kwargs):
    """
    Slugify the value of the attribute of the instance
    and set it to the new attribute
    """

    def wrapper(function):
        def inner_wrapper(*args):
            object_, *other = args
            for attribute, new_attribute in kwargs.items():
                fetched_attribute = object_.__getattribute__(attribute)
                value_of_new_attribute = slugify(fetched_attribute)
                object_.__setattr__(new_attribute, value_of_new_attribute)
            return function(*args)

        return inner_wrapper

    return wrapper


def slugify_parameters(exclude_params=(), turn_on=True):
    """
    Slugify the values of parameters, excluding specified parameters
    """

    def wrapper(function):
        def inner_wrapper(**kwargs):
            updated_kwargs = {}
            for key, value in kwargs.items():
                if key in exclude_params:
                    updated_kwargs[key] = value
                else:
                    updated_kwargs[key] = slugify(value, lowercase=turn_on)
            return function(**updated_kwargs)

        return inner_wrapper

    return wrapper


def inverse_dict(dictionary: Dict) -> Dict:
    """
    Swap keys and values in the dictionary
    """
    return dict(zip(dictionary.values(), dictionary.keys()))


def clean_up_metadata(metadata: Dict):
    """
    Clean up the metadata,
    remove the sensitive information (credentials to the remote storage) from the metadata
    """
    for key, value in list(metadata.items()):
        if key == "credentials":
            del metadata[key]
        elif isinstance(value, dict):
            clean_up_metadata(value)
        else:
            continue
    return metadata


def trim_string(col):
    if isinstance(col.dtype, str):
        return col.str.slice(stop=10 * 1024)
    else:
        return col


def check_if_features_assigned(dataset_pickle_path: str):
    """
    Check if features are assigned in the dataset
    """
    features = fetch_config(dataset_pickle_path).features
    if len(features) == 0:
        logger.info("No features to train VAE on")
        return False
    return True


def fetch_config(config_pickle_path: str):
    """
    Fetch the configuration from the disk
    """
    with open(config_pickle_path, "rb") as f:
        return pkl.load(f)


def fetch_unique_root(table_name: str, metadata_path: str):
    """
    Construct the unique constant substring for use in the name of the experiment and log file
    """
    unique_name = str()
    if table_name:
        unique_name = table_name
    if metadata_path:
        unique_name = os.path.basename(metadata_path)
    return slugify(unique_name)


def set_log_path(type_of_process: str, table_name: Optional[str], metadata_path: Optional[str]):
    """
    Set the log path for storing the logs of main processes
    """
    os.makedirs("model_artifacts/tmp_store", exist_ok=True)
    unique_name = fetch_unique_root(table_name, metadata_path)
    unique_name = f"{unique_name}_{datetime.now().strftime('%Y-%m-%d %H:%M:%S')}"
    file_name_without_extension = f"logs_{type_of_process}_{unique_name}"
    file_path = os.path.join(
        "model_artifacts/tmp_store", f"{slugify(file_name_without_extension)}.log"
    )
    os.environ["SUCCESS_LOG_FILE"] = file_path


def fetch_log_message(message):
    """
    Fetch the log message
    """
    record = message.record
    log_message = (f'{record["time"]} | {record["level"]} | '
                   f'{record["file"]}:{record["function"]}:{record["line"]} - {record["message"]}')
    return log_message


def file_sink(message):
    """
    Save logs to the log file
    """
    with open(os.getenv("SUCCESS_LOG_FILE"), "a") as log_file:
        log_message = fetch_log_message(message)
        log_file.write(log_message + "\n")


def console_sink(record):
    """
    Redirect logs to the console
    """
    sys.stderr.write(record)


def setup_logger():
    """
    Set up loggers with the specified level
    """
    logger.remove()
    logger.add(console_sink, colorize=True, level=os.getenv("LOGURU_LEVEL"))
    logger.add(file_sink, level=os.getenv("LOGURU_LEVEL"))


def check_if_logs_available():
    """
    Check if the logs are available and
    write a message to the log file if not
    """
    path_to_logs = os.getenv("SUCCESS_LOG_FILE")
    if not os.path.exists(path_to_logs):
        with open(path_to_logs, "a") as file:
            file.write("No logs available\n")


def get_initial_table_name(table_name) -> str:
    """"
    Get the initial table name without the suffix "_pk" or "_fk"
    """
    return re.sub(r"_pk$|_fk$", "", table_name)<|MERGE_RESOLUTION|>--- conflicted
+++ resolved
@@ -210,15 +210,8 @@
     """
     df_with_nan = df.copy()
     for column, label in columns_nan_labels.items():
-<<<<<<< HEAD
         df_with_nan[column].replace(label, np.NaN, inplace=True)
         df_with_nan[column] = df_with_nan[column].astype(float)
-=======
-        if label is not None:
-            df_with_nan[column] = df_with_nan[column].replace(label, np.NaN)
-        df_with_nan[column] = pd.to_numeric(df_with_nan[column], errors="coerce")
-    return df_with_nan
->>>>>>> 4abd0feb
 
         logger.info(f"All values in column '{column}' are numeric, "
                     f"besides unique string value '{label}'. "
