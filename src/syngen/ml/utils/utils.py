import os
import sys
import re
from typing import List, Dict, Optional, Union, Tuple
from dateutil import parser
from datetime import datetime, timedelta

import pandas as pd
import numpy as np
from slugify import slugify
import pickle as pkl
import uuid
from ulid import ULID
import random
from loguru import logger

MAX_ALLOWED_TIME_MS = 253402214400
MIN_ALLOWED_TIME_MS = -62135596800


class ProgressBarHandler:
    """
    Singleton class for handling the progress bar
    """
    _delta = None
    _progress = 0
    _message = None

    def __new__(cls):
        if not hasattr(cls, "instance"):
            cls.instance = super(ProgressBarHandler, cls).__new__(cls)
            cls.instance._progress = 0
            cls.instance._delta = None
            cls.instance._message = None
        return cls.instance

    @property
    def progress(self):
        """
        Get the current progress of the process
        """
        return self._progress

    @property
    def delta(self):
        """
        Get the delta of the progress
        inside which the progress should be changed
        """
        return self._delta

    @property
    def info(self):
        """
        Get the information about the current progress
        and the log message described the status of the process
        """
        return self._progress, self._message

    def set_progress(self, progress=None, delta=None, message=None):
        self._delta = delta if delta is not None else self._delta
        self._progress = self._progress if progress is None else progress
        self._progress = self._progress if self._progress <= 1.0 else 1.0
        self._message = message

    @classmethod
    def reset_instance(cls):
        cls.instance._progress = 0
        cls.instance._delta = None
        cls.instance._message = None


def is_format_first(date_format: str, format_type: str) -> bool:
    """
    Check if the date format starts with the specified string
    """
    return date_format.lower().startswith(f"%{format_type}")


def datetime_to_timestamp(dt, date_format):
    """
    Convert datetime to timestamp
    """
    if pd.isnull(dt):
        return np.nan
    try:
        dt = parser.parse(dt,
                          dayfirst=is_format_first(date_format, "d"),
                          yearfirst=is_format_first(date_format, "y")).replace(tzinfo=None)
        delta = dt - datetime(1970, 1, 1)
        return delta.total_seconds()
    except parser._parser.ParserError as e:
        year = re.match(r"\d+", e.args[0][5:]).group(0)
        if int(year) > 9999:
            return MAX_ALLOWED_TIME_MS
        elif int(year) < 1:
            return MIN_ALLOWED_TIME_MS


def timestamp_to_datetime(timestamp):
    # Calculate the number of seconds in the UNIX epoch and the number of seconds left
    if pd.isnull(timestamp):
        return np.nan

    if timestamp >= MAX_ALLOWED_TIME_MS:
        return datetime(9999, 12, 31, 23, 59, 59, 999999)
    elif timestamp <= MIN_ALLOWED_TIME_MS:
        return datetime(1, 1, 1, 0, 0, 0, 0)

    seconds_since_epoch = int(timestamp)
    remaining_seconds = timestamp - seconds_since_epoch

    # Calculate the datetime for the UNIX epoch (January 1, 1970)
    epoch_datetime = datetime(1970, 1, 1)

    # Calculate the timedelta for the number of seconds in the UNIX epoch
    epoch_timedelta = timedelta(seconds=seconds_since_epoch)

    # Add the timedelta to the epoch datetime, and add the remaining fraction of a second
    result_datetime = epoch_datetime + epoch_timedelta + timedelta(seconds=remaining_seconds)

    return result_datetime


def generate_uuids(version: Union[int, str], size: int):
    ulid = ULID()
    generated_uuid_column = []
    for i in range(size):
        if version != "ulid":
            generated_uuid_column.append(
                str(uuid.UUID(int=random.getrandbits(128), version=int(version)))
            )
        else:
            generated_uuid_column.append(ulid.generate())
    return generated_uuid_column


def generate_uuid(size, dataset, uuid_columns, synthetic_infer):
    uuid_columns_types = dataset.uuid_columns_types
    for col in uuid_columns:
        synthetic_infer[col] = generate_uuids(uuid_columns_types[col], size)
    return synthetic_infer


def get_date_columns(df: pd.DataFrame, str_columns: List[str]):
    def date_finder(x, fuzzy=False):
        x_wo_na = x.dropna()
        count = 0
        for x in x_wo_na.values:
            try:
                date_for_check = datetime(8557, 7, 20)
                datetime_object = parser.parse(x, default=date_for_check)

                # Check if the parsed date contains only the time component.
                # If it does, then skip it.
                count += 1 if datetime_object.date() != date_for_check.date() else 0
            except (ValueError, OverflowError):
                continue

        if count == len(x_wo_na):
            return 1
        else:
            return np.nan

    date_columns = df[str_columns].apply(date_finder).dropna()

    if isinstance(date_columns, pd.DataFrame):
        names = date_columns.columns
    elif isinstance(date_columns, pd.Series):
        names = date_columns.index
    else:
        names = []
    return set(names)


def get_nan_labels(df: pd.DataFrame) -> dict:
    """Get labels that represent nan values in float/int columns

    Args:
        df (pd.DataFrame): table data

    Returns:
        dict: dict that maps nan str label to column name
    """
    columns_nan_labels = {}
    object_columns = df.select_dtypes(include=[pd.StringDtype(), "object"]).columns
    for column in object_columns:
        if df[column].isna().sum() > 0:
            continue
        str_values = []
        float_val = None
        for val in df[column].unique():
            try:
                float_val = float(val)
            except (TypeError, ValueError):
                str_values.append(val)
        if (float_val is not None) and (not np.isnan(float_val)) and len(str_values) == 1:
            nan_label = str_values[0]
            columns_nan_labels[column] = nan_label
        elif (float_val is not None) and (not np.isnan(float_val)) and not str_values:
            columns_nan_labels[column] = None

    return columns_nan_labels


def nan_labels_to_float(df: pd.DataFrame, columns_nan_labels: dict) -> pd.DataFrame:
    """
    Replace str nan labels in float/int columns with actual np.NaN
    and casting the column to float type.
    """
    df_with_nan = df.copy()
    for column, label in columns_nan_labels.items():
<<<<<<< HEAD
        if label is not None:
            df_with_nan[column] = df_with_nan[column].replace(label, np.NaN)
        df_with_nan[column] = pd.to_numeric(df_with_nan[column], errors="coerce")
    return df_with_nan

=======
        df_with_nan[column].replace(label, np.NaN, inplace=True)
        df_with_nan[column] = df_with_nan[column].astype(float)
>>>>>>> e7fad0e5

    return df_with_nan


def fillnan(df, str_columns, float_columns, categ_columns):
    for c in str_columns | categ_columns:
        df[c] = df[c].fillna("NaN")

    return df


def slugify_attribute(**kwargs):
    """
    Slugify the value of the attribute of the instance
    and set it to the new attribute
    """

    def wrapper(function):
        def inner_wrapper(*args):
            object_, *other = args
            for attribute, new_attribute in kwargs.items():
                fetched_attribute = object_.__getattribute__(attribute)
                value_of_new_attribute = slugify(fetched_attribute)
                object_.__setattr__(new_attribute, value_of_new_attribute)
            return function(*args)

        return inner_wrapper

    return wrapper


def slugify_parameters(exclude_params=(), turn_on=True):
    """
    Slugify the values of parameters, excluding specified parameters
    """

    def wrapper(function):
        def inner_wrapper(**kwargs):
            updated_kwargs = {}
            for key, value in kwargs.items():
                if key in exclude_params:
                    updated_kwargs[key] = value
                else:
                    updated_kwargs[key] = slugify(value, lowercase=turn_on)
            return function(**updated_kwargs)

        return inner_wrapper

    return wrapper


def inverse_dict(dictionary: Dict) -> Dict:
    """
    Swap keys and values in the dictionary
    """
    return dict(zip(dictionary.values(), dictionary.keys()))


def clean_up_metadata(metadata: Dict):
    """
    Clean up the metadata,
    remove the sensitive information (credentials to the remote storage) from the metadata
    """
    for key, value in list(metadata.items()):
        if key == "credentials":
            del metadata[key]
        elif isinstance(value, dict):
            clean_up_metadata(value)
        else:
            continue
    return metadata


def trim_string(col):
    if isinstance(col.dtype, str):
        return col.str.slice(stop=10 * 1024)
    else:
        return col


def check_if_features_assigned(dataset_pickle_path: str):
    """
    Check if features are assigned in the dataset
    """
    features = fetch_config(dataset_pickle_path).features
    if len(features) == 0:
        logger.info("No features to train VAE on")
        return False
    return True


def fetch_config(config_pickle_path: str):
    """
    Fetch the configuration from the disk
    """
    with open(config_pickle_path, "rb") as f:
        return pkl.load(f)


def fetch_unique_root(table_name: str, metadata_path: str):
    """
    Construct the unique constant substring for use in the name of the experiment and log file
    """
    unique_name = str()
    if table_name:
        unique_name = table_name
    if metadata_path:
        unique_name = os.path.basename(metadata_path)
    return slugify(unique_name)


def set_log_path(type_of_process: str, table_name: Optional[str], metadata_path: Optional[str]):
    """
    Set the log path for storing the logs of main processes
    """
    logs_dir_name = "model_artifacts/tmp_store/logs"
    os.makedirs(logs_dir_name, exist_ok=True)
    unique_name = fetch_unique_root(table_name, metadata_path)
    unique_name = f"{unique_name}_{datetime.now().strftime('%Y-%m-%d %H:%M:%S')}"
    file_name_without_extension = f"logs_{type_of_process}_{unique_name}"
    file_path = os.path.join(
        logs_dir_name, f"{slugify(file_name_without_extension)}.log"
    )
    os.environ["SUCCESS_LOG_FILE"] = file_path


def fetch_log_message(message):
    """
    Fetch the log message
    """
    record = message.record
    log_message = (f'{record["time"]} | {record["level"]} | '
                   f'{record["file"]}:{record["function"]}:{record["line"]} - {record["message"]}')
    return log_message


def file_sink(message):
    """
    Save logs to the log file
    """
    with open(os.getenv("SUCCESS_LOG_FILE"), "a") as log_file:
        log_message = fetch_log_message(message)
        log_file.write(log_message + "\n")


def console_sink(record):
    """
    Redirect logs to the console
    """
    sys.stderr.write(record)


def setup_logger():
    """
    Set up loggers with the specified level
    """
    logger.remove()
    logger.add(console_sink, colorize=True, level=os.getenv("LOGURU_LEVEL"))
    logger.add(file_sink, level=os.getenv("LOGURU_LEVEL"))


def check_if_logs_available():
    """
    Check if the logs are available and
    write a message to the log file if not
    """
    path_to_logs = os.getenv("SUCCESS_LOG_FILE")
    if not os.path.exists(path_to_logs):
        with open(path_to_logs, "a") as file:
            file.write("No logs available\n")


def get_initial_table_name(table_name) -> str:
    """"
    Get the initial table name without the suffix "_pk" or "_fk"
    """
    return re.sub(r"_pk$|_fk$", "", table_name)<|MERGE_RESOLUTION|>--- conflicted
+++ resolved
@@ -205,21 +205,19 @@
 
 def nan_labels_to_float(df: pd.DataFrame, columns_nan_labels: dict) -> pd.DataFrame:
     """
-    Replace str nan labels in float/int columns with actual np.NaN
+    Replace str nan labels in float/int columns with actual np.nan
     and casting the column to float type.
+
+    Args:
+        df (pd.DataFrame): table data
+
+    Returns:
+        pd.DataFrame: DataFrame with str NaN labels in float/int columns replaced with np.nan
     """
     df_with_nan = df.copy()
     for column, label in columns_nan_labels.items():
-<<<<<<< HEAD
-        if label is not None:
-            df_with_nan[column] = df_with_nan[column].replace(label, np.NaN)
-        df_with_nan[column] = pd.to_numeric(df_with_nan[column], errors="coerce")
-    return df_with_nan
-
-=======
         df_with_nan[column].replace(label, np.NaN, inplace=True)
         df_with_nan[column] = df_with_nan[column].astype(float)
->>>>>>> e7fad0e5
 
     return df_with_nan
 
