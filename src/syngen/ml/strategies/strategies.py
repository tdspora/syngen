--- conflicted
+++ resolved
@@ -96,11 +96,8 @@
             row_subset=self.config.row_subset,
             drop_null=self.config.drop_null,
             batch_size=self.config.batch_size,
-<<<<<<< HEAD
-            type_of_process="train"
-=======
             print_report=self.config.print_report,
->>>>>>> ad86fb35
+            type_of_process="train",
         )
 
         long_text_handler = LongTextsHandler(
