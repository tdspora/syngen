--- conflicted
+++ resolved
@@ -200,15 +200,10 @@
 
     def add_reporters(self):
         table_name = self.config.table_name
-<<<<<<< HEAD
-        if (not table_name.endswith("_fk") and
-                (self.config.print_report or self.config.get_infer_metrics)):
-=======
         if (
                 not table_name.endswith("_fk") and
                 (self.config.print_report or self.config.get_infer_metrics)
         ):
->>>>>>> 91c4cba4
             accuracy_reporter = AccuracyReporter(
                 table_name=get_initial_table_name(table_name),
                 paths=self.config.paths,
