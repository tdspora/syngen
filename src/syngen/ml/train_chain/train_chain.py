--- conflicted
+++ resolved
@@ -300,7 +300,6 @@
             seed(self.random_seeds_list[i])
 
         data, schema = DataLoader(self.paths["input_data_path"]).load_data()
-<<<<<<< HEAD
         if self.has_vae:
             self.vae = self.create_wrapper(
                 self.wrapper_name,
@@ -326,19 +325,7 @@
                                               np.maximum(np.random.normal(i / j, 1, j).astype('int32'), 2)])
                                     for i, j in zip(*text_structures)]
                 synthetic_infer[col] = generated_column
-=======
-        self.vae = self.create_wrapper(
-            self.wrapper_name,
-            data,
-            schema,
-            metadata={"table_name": self.table_name},
-            table_name=self.table_name,
-            paths=self.paths,
-            batch_size=None
-        )
-        self.vae.load_state(self.vae_state_path)
-        synthetic_infer = self.vae.predict_sampled_df(size)
->>>>>>> 4aa06369
+
         return synthetic_infer
 
     @staticmethod
