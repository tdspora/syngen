from typing import Tuple, Optional, Dict
from abc import ABC, abstractmethod
import os
import math

import pandas as pd
import numpy as np
from loguru import logger
from numpy.random import seed, choice
from pathos.multiprocessing import ProcessingPool
import dill
<<<<<<< HEAD
=======
import pickle
from scipy.stats import gaussian_kde
from collections import OrderedDict
from tensorflow.keras.preprocessing.text import Tokenizer

>>>>>>> 466dee52

from syngen.ml.vae import *
from syngen.ml.data_loaders import DataLoader


class AbstractHandler(ABC):
    @abstractmethod
    def set_next(self, handler):
        pass

    @abstractmethod
    def handle(self, data: pd.DataFrame, **kwargs):
        pass


class BaseHandler(AbstractHandler):
    def __init__(self, metadata: dict, paths: dict, table_name: str):
        self.metadata = metadata
        self.paths = paths
        self.table_name = table_name
        if self.table_name is None:
            raise KeyError("No table name was provided.")

    _next_handler: AbstractHandler = None

    def set_next(self, handler: AbstractHandler) -> AbstractHandler:
        self._next_handler = handler
        return handler

    @abstractmethod
    def handle(self, data: pd.DataFrame, **kwargs):

        if self._next_handler:
            return self._next_handler.handle(data, **kwargs)

        return None

    @staticmethod
    def create_wrapper(cls_name, data: pd.DataFrame, schema: Optional[Dict], **kwargs):
        return globals()[cls_name](
            data,
            schema,
            metadata=kwargs["metadata"],
            table_name=kwargs["table_name"],
            paths=kwargs["paths"],
            batch_size=kwargs["batch_size"],
            process=kwargs["process"]
        )


class RootHandler(BaseHandler):
    def __init__(self, metadata: dict, paths: dict, table_name: str):
        super().__init__(metadata, paths, table_name)

    def handle(self, **kwargs):
        data, schema = DataLoader(self.paths["input_data_path"]).load_data()
        return super().handle(data, **kwargs)


class LongTextsHandler(BaseHandler):
    def __init__(self,
                 metadata: dict,
                 paths: dict,
                 table_name: str,
                 schema: Optional[Dict]):
        super().__init__(metadata, paths, table_name)
        self.no_ml_state_path = self.paths["no_ml_state_path"]
        self.schema = schema

    def series_count_words(self, x):
        return len(str(x).split())

    def _prepare_dir(self):
        os.makedirs(self.no_ml_state_path, exist_ok=True)

    def handle(self, data: pd.DataFrame, **kwargs):
        self._prepare_dir()

        def len_filter(x):
            return (x.str.len() > 200).any()

        try:
            if self.schema is None:
                data_subset = data.select_dtypes(include="object")
            else:
                text_columns = [
                    col for col, data_type in self.schema.get("fields", {}).items() if data_type in ["string", "binary"]
                ]
                data_subset = data[text_columns]
            data_subset = data_subset.loc[:, data_subset.apply(len_filter)]
            columns = set(data_subset.columns)
            if columns:
                logger.info(
                    f"Please note that the columns - {columns} contain long texts (> 200 symbols). "
                    f"Such texts' handling consumes significant resources and results in poor quality content, "
                    f"therefore this column(-s) will be generated using a simplified statistical approach.")
        except (FileNotFoundError, pd.errors.EmptyDataError, ValueError):
            data_subset = pd.DataFrame()

        if len(data_subset.columns) > 0:
            features = {}
            for col in data_subset.columns:
                tokenizer = Tokenizer(lower=False, char_level=True)
                if type(data_subset[col].dropna().values[0]) is bytes:
                    text_col = data_subset[col].str.decode("utf-8", errors="ignore")
                else:
                    text_col = data_subset[col]
                text_col = text_col.fillna("")
                tokenizer.fit_on_texts(text_col)

                indexes = OrderedDict((k, v) for k, v in tokenizer.word_index.items() if k != ' ')
                counts = OrderedDict((k, v) for k, v in tokenizer.word_counts.items() if k != ' ')
                ordered_indexes = OrderedDict((k, indexes[k]) for k in counts.keys())
                text_structure = np.array([text_col.str.len(),
                                           text_col.apply(self.series_count_words)])
                noise_to_prevent_singularity = np.random.uniform(
                    low=-1e-4,
                    high=1e-4,
                    size=(text_structure.shape[0], text_structure.shape[1])
                )
                bw_width = text_structure.shape[1] / text_structure.shape[1]**1.3
                kde = gaussian_kde(
                    (text_structure + noise_to_prevent_singularity).astype("float64"),
                    bw_method=bw_width
                )
                features[col] = {"counts": counts, "indexes": ordered_indexes, "kde": kde}

            with open(self.no_ml_state_path + "kde_params.pkl", "wb") as file:
                dill.dump(features, file)

        else:
            logger.info(
                f"No columns to train kde over found"
            )
        return super().handle(data, **kwargs)

class VaeTrainHandler(BaseHandler):
    def __init__(
            self,
            metadata: dict,
            paths: dict,
            table_name: str,
            schema: Optional[Dict],
            wrapper_name: str,
            epochs: int,
            row_subset: int,
            drop_null: bool,
            batch_size: int
    ):
        super().__init__(metadata, paths, table_name)
        self.wrapper_name = wrapper_name
        self.schema = schema
        self.epochs = epochs
        self.row_subset = row_subset
        self.drop_null = drop_null
        self.batch_size = batch_size
        self.state_path = self.paths["state_path"]
        self.path_to_no_ml = self.paths["no_ml_state_path"]

    def __fit_model(
            self,
            data: pd.DataFrame
    ):
        os.makedirs(self.state_path, exist_ok=True)
        logger.info("Start VAE training")
        if data is None:
            logger.error("For mode = 'train' path must be provided")
            raise ValueError("Can't read data from path or path is None")

        self.model = self.create_wrapper(
            self.wrapper_name,
            data,
            self.schema,
            metadata=self.metadata,
            table_name=self.table_name,
            paths=self.paths,
            batch_size=self.batch_size,
            process="train"
        )
        self.model.batch_size = min(self.batch_size, len(data))

        logger.debug(
            f"Train model with parameters: epochs={self.epochs}, row_subset={self.row_subset}, "
            f"drop_null={self.drop_null}, batch_size={self.batch_size}")
        self.model.fit_on_df(
            data,
            epochs=self.epochs,
        )

        self.model.save_state(self.state_path)
        logger.info("Finished VAE training")

    def handle(self, data: pd.DataFrame, **kwargs):
<<<<<<< HEAD
        self.__fit_model(data)
=======
        try:
            with open(self.path_to_no_ml + "kde_params.pkl", "rb") as file:
                features = dill.load(file)
            if len(set(features.keys()) ^ set(data.columns)) == 0:
                logger.info("No columns to train with VAE")
                return super().handle(data, **kwargs)
            else:
                data = data.drop(list(features.keys()), axis=1)
        except Exception:
            logger.info("There is no long texts features")

        self.__fit_model(
            data,
            kwargs["epochs"],
            kwargs["batch_size"]
        )
>>>>>>> 466dee52
        return super().handle(data, **kwargs)


class VaeInferHandler(BaseHandler):
    def __init__(
            self,
            metadata: dict,
            metadata_path: Optional[str],
            paths: dict,
            table_name: str,
            wrapper_name: str,
            size: Optional[int],
            random_seed: Optional[int],
            batch_size: int,
            run_parallel: bool,
            print_report: bool
    ):
        super().__init__(metadata, paths, table_name)
        self.metadata_path = metadata_path
        self.random_seed = random_seed
        self.random_seeds_list = []
        if random_seed:
            seed(random_seed)
        self.vae = None
        self.size = size
        self.batch_size = batch_size
        self.run_parallel = run_parallel
        self.print_report = print_report
        self.wrapper_name = wrapper_name
        self.vae_state_path = self.paths["state_path"]
        self.has_vae = os.path.exists(self.vae_state_path)
        self.path_to_merged_infer = self.paths["path_to_merged_infer"]
        self.fk_kde_path = self.paths["fk_kde_path"]
        self.no_ml_path = self.paths["path_to_no_ml"]
        self.has_no_ml = os.path.exists(self.no_ml_path + "kde_params.pkl")

    @staticmethod
    def synth_word(size, indexes, counts):
        return ("".join(np.random.choice(np.array(list(indexes)),
                                         size=size,
                                         p=np.array(list(counts.values())) / sum(np.array(list(counts.values()))))))

    def _prepare_dir(self):
        tmp_store_path = self.paths["tmp_store_path"]
        os.makedirs(tmp_store_path, exist_ok=True)

    def _is_pk(self):
        is_pk = self.table_name.endswith("_pk")
        return is_pk

    def _concat_slices_with_unique_pk(self, df_slices: list):
        if self.metadata and self.table_name in self.metadata:
            config_of_keys = self.metadata.get(self.table_name).get("keys", {})
            for key in config_of_keys.keys():
                column = config_of_keys.get(key).get("columns")[0]
                if config_of_keys.get(key).get("type") == "PK" and not isinstance(df_slices[0][column][0], str):
                    cumm_len = 0
                    for i, frame in enumerate(df_slices):
                        frame[column] = frame[column].map(lambda pk_val: pk_val + cumm_len)
                        cumm_len += len(frame)
        return pd.concat(df_slices, ignore_index=True)

    def run_separate(self, params: Tuple):
        i, size = params

        if self.random_seed:
            seed(self.random_seeds_list[i])

<<<<<<< HEAD
        input_data_existed = DataLoader(self.paths["input_data_path"]).has_existed_path

        if input_data_existed:
            data, schema = DataLoader(self.paths["input_data_path"]).load_data()
        else:
            data = pd.DataFrame()
            schema = None

        self.vae = self.create_wrapper(
            self.wrapper_name,
            data,
            schema,
            metadata={"table_name": self.table_name},
            table_name=self.table_name,
            paths=self.paths,
            batch_size=self.batch_size,
            process="infer"
        )
        self.vae.load_state(self.vae_state_path)
        synthetic_infer = self.vae.predict_sampled_df(size)
=======
        data, schema = DataLoader(self.paths["input_data_path"]).load_data()
        if self.has_vae:
            self.vae = self.create_wrapper(
                self.wrapper_name,
                data,
                schema,
                metadata={"table_name": self.table_name},
                table_name=self.table_name,
                paths=self.paths,
            )
            self.vae.load_state(self.vae_state_path)
            synthetic_infer = self.vae.predict_sampled_df(size)
        elif self.has_no_ml:
            synthetic_infer = pd.DataFrame()
        if self.has_no_ml:
            with open(self.no_ml_path + "kde_params.pkl", "rb") as file:
                features = dill.load(file)
            for col in features.keys():
                kde = features[col]["kde"]
                text_structures = np.maximum(kde.resample(size).astype('int32'), 0)
                indexes = features[col]["indexes"]
                counts = features[col]["counts"]
                generated_column = [" ".join([self.synth_word(s, indexes, counts) for s in
                                              np.maximum(np.random.normal(i / j, 1, j).astype('int32'), 2)])
                                    for i, j in zip(*text_structures)]
                synthetic_infer[col] = generated_column

>>>>>>> 466dee52
        return synthetic_infer

    @staticmethod
    def split_by_batches(size, nodes):
        quote = int(size / nodes)
        data = [quote] * nodes
        data.append((size - nodes * quote) + data.pop())
        return data

    def run(self, size: int, run_parallel: bool):
        logger.info("Start data synthesis")
        if run_parallel:
            pool = ProcessingPool()
            if self.random_seed:
                self.random_seeds_list = choice(
                    range(0, max(100, pool.nodes)), pool.nodes, replace=False
                )

            frames = pool.map(
                self.run_separate, enumerate(self.split_by_batches(size, pool.nodes))
            )
            generated = self._concat_slices_with_unique_pk(frames)
        else:
            if self.random_seed:
                self.random_seeds_list = [self.random_seed]
            generated = self.run_separate((0, size))
        return generated

    def kde_gen(self, pk_table, pk_column_label, size, fk_label):
        pk = pk_table[pk_column_label]

        try:
            with open(f"{self.fk_kde_path}{fk_label}.pkl", "rb") as file:
                kde = dill.load(file)
            pk = pk.dropna()
            numeric_pk = np.arange(len(pk)) if pk.dtype == "object" else pk
            fk_pdf = np.maximum(kde.evaluate(numeric_pk), 1e-12)
            synth_fk = np.random.choice(pk, size=size, p=fk_pdf / sum(fk_pdf), replace=True)
            synth_fk = pd.DataFrame({fk_label: synth_fk}).reset_index(drop=True)

        except FileNotFoundError:
            logger.warning(f"The mapper for the {fk_label} text key is not found. Making simple sampling")
            synth_fk = pk.sample(size, replace=True).reset_index(drop=True)
            synth_fk.rename(fk_label, inplace=True)

        return synth_fk

    def generate_keys(self, generated, size, metadata, table_name):
        metadata_of_table = metadata.get(table_name)
        if "keys" not in metadata_of_table:
            return None
        config_of_keys = metadata_of_table.get("keys")
        for key in config_of_keys.keys():
            if config_of_keys.get(key).get("type") == "FK":
                pk_table = config_of_keys.get(key).get("references").get("table")
                pk_path = f"model_artifacts/tmp_store/{pk_table}/merged_infer_{pk_table}.csv"
                if not os.path.exists(pk_path):
                    raise FileNotFoundError(
                        "The table with a primary key specified in the metadata file does not "
                        "exist or is not trained. Ensure that the metadata contains the "
                        "name of referenced table with a primary key in the foreign key declaration section."
                    )
                pk_table_data, pk_table_schema = DataLoader(pk_path).load_data()
                pk_column_label = config_of_keys.get(key).get("references").get("columns")[0]
                logger.info(f"The {pk_column_label} assigned as a foreign_key feature")

                synth_fk = self.kde_gen(pk_table_data, pk_column_label, size, config_of_keys.get(key).get("columns")[0])
                generated = generated.reset_index(drop=True)

                null_column_name = f"{key}_null"
                if null_column_name in generated.columns:
                    not_null_column_mask = generated[null_column_name].astype("float64") <= 0.5
                    synth_fk = synth_fk.where(not_null_column_mask, np.nan)
                    generated = generated.drop(null_column_name, axis=1)

                generated = pd.concat([generated, synth_fk], axis=1)
        return generated

    def handle(
            self,
            **kwargs
    ):
        self._prepare_dir()

        batch_num = math.ceil(self.size / self.batch_size)
        logger.debug(
            f"Infer model with parameters: size={self.size}, run_parallel={self.run_parallel}, "
            f"batch_size={self.batch_size}, random_seed={self.random_seed}, print_report={self.print_report}"
        )
        logger.info(f"Total of {batch_num} batch(es)")
        batches = self.split_by_batches(self.size, batch_num)
        prepared_batches = [self.run(batch, self.run_parallel) for batch in batches]
        prepared_data = self._concat_slices_with_unique_pk(prepared_batches) if len(prepared_batches) > 0 else pd.DataFrame()

        is_pk = self._is_pk()
        if self.metadata_path is not None:
            if not is_pk:
                generated_data = self.generate_keys(prepared_data, self.size, self.metadata, self.table_name)
                if generated_data is None:
                    prepared_data.to_csv(self.path_to_merged_infer, index=False)
                else:
                    generated_data.to_csv(self.path_to_merged_infer, index=False)
            else:
                prepared_data.to_csv(self.path_to_merged_infer, index=False)
        if self.metadata_path is None:
            prepared_data.to_csv(self.path_to_merged_infer, index=False)<|MERGE_RESOLUTION|>--- conflicted
+++ resolved
@@ -9,14 +9,10 @@
 from numpy.random import seed, choice
 from pathos.multiprocessing import ProcessingPool
 import dill
-<<<<<<< HEAD
-=======
-import pickle
 from scipy.stats import gaussian_kde
 from collections import OrderedDict
 from tensorflow.keras.preprocessing.text import Tokenizer
 
->>>>>>> 466dee52
 
 from syngen.ml.vae import *
 from syngen.ml.data_loaders import DataLoader
@@ -86,7 +82,8 @@
         self.no_ml_state_path = self.paths["no_ml_state_path"]
         self.schema = schema
 
-    def series_count_words(self, x):
+    @staticmethod
+    def series_count_words(x):
         return len(str(x).split())
 
     def _prepare_dir(self):
@@ -152,6 +149,7 @@
                 f"No columns to train kde over found"
             )
         return super().handle(data, **kwargs)
+
 
 class VaeTrainHandler(BaseHandler):
     def __init__(
@@ -210,9 +208,6 @@
         logger.info("Finished VAE training")
 
     def handle(self, data: pd.DataFrame, **kwargs):
-<<<<<<< HEAD
-        self.__fit_model(data)
-=======
         try:
             with open(self.path_to_no_ml + "kde_params.pkl", "rb") as file:
                 features = dill.load(file)
@@ -224,12 +219,7 @@
         except Exception:
             logger.info("There is no long texts features")
 
-        self.__fit_model(
-            data,
-            kwargs["epochs"],
-            kwargs["batch_size"]
-        )
->>>>>>> 466dee52
+        self.__fit_model(data)
         return super().handle(data, **kwargs)
 
 
@@ -298,7 +288,6 @@
         if self.random_seed:
             seed(self.random_seeds_list[i])
 
-<<<<<<< HEAD
         input_data_existed = DataLoader(self.paths["input_data_path"]).has_existed_path
 
         if input_data_existed:
@@ -307,20 +296,6 @@
             data = pd.DataFrame()
             schema = None
 
-        self.vae = self.create_wrapper(
-            self.wrapper_name,
-            data,
-            schema,
-            metadata={"table_name": self.table_name},
-            table_name=self.table_name,
-            paths=self.paths,
-            batch_size=self.batch_size,
-            process="infer"
-        )
-        self.vae.load_state(self.vae_state_path)
-        synthetic_infer = self.vae.predict_sampled_df(size)
-=======
-        data, schema = DataLoader(self.paths["input_data_path"]).load_data()
         if self.has_vae:
             self.vae = self.create_wrapper(
                 self.wrapper_name,
@@ -329,6 +304,8 @@
                 metadata={"table_name": self.table_name},
                 table_name=self.table_name,
                 paths=self.paths,
+                batch_size=self.batch_size,
+                process="infer"
             )
             self.vae.load_state(self.vae_state_path)
             synthetic_infer = self.vae.predict_sampled_df(size)
@@ -347,7 +324,6 @@
                                     for i, j in zip(*text_structures)]
                 synthetic_infer[col] = generated_column
 
->>>>>>> 466dee52
         return synthetic_infer
 
     @staticmethod
