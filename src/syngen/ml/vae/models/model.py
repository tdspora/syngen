from pathlib import Path

import tensorflow as tf
import pickle
from tensorflow.keras.models import Model
from tensorflow.keras.layers import (
    Input,
    Dense,
    Dropout,
    LeakyReLU,
    concatenate,
    Lambda,
    BatchNormalization,
    Activation,
)
from sklearn.mixture import BayesianGaussianMixture
import numpy as np
import pandas as pd

from syngen.ml.vae.models.custom_layers import FeatureLossLayer
from syngen.ml.utils import slugify_parameters
from syngen.ml.custom_logger import custom_logger


class CVAE:
    """
    A class implementing the model architecture.
    """

    def __init__(
        self,
        dataset,
        batch_size,
        latent_dim,
        intermediate_dim,
        latent_components
    ):
        self.dataset = dataset
        self.intermediate_dim = intermediate_dim
        self.batch_size = batch_size
        self.latent_dim = latent_dim
        self.latent_components = min(latent_components, len(self.dataset.order_of_columns))
        self.model = None
        self.latent_model = None
        self.metrics = {}
        self.cond_features = {}
        self.is_cond = False

    def sample_z(self, args):
        mu, log_sigma = args
        eps = tf.random.normal(shape=(self.latent_dim,), mean=0.0, stddev=1.0)
        return mu + tf.exp(log_sigma / 2) * eps

    @staticmethod
    @slugify_parameters(exclude_params=("feature",))
    def _create_feature_loss_layer(feature, name):
        FeatureLossLayer(feature, name=name)

    def build_model(self):
        self.inputs = list()
        self.encoders = list()
        self.feature_decoders = list()
        self.loss_models = dict()
        self.cond_inputs = list()

        for name, feature in self.dataset.features.items():
            if name in self.cond_features and self.is_cond:
                self.cond_inputs.append(feature.input)

            self.inputs.append(feature.input)
            self.encoders.append(feature.encoder)

        if len(self.encoders) > 1:
            features_encoders = concatenate(self.encoders)
        else:
            features_encoders = self.encoders[0]

        self.mu, self.log_sigma = self.__build_encoder(features_encoders)
        # embed_layer = SampleLayer(gamma=2,
        #                          capacity=30,
        #                          name='sampling_layer')([self.mu, self.log_sigma])
        z = Lambda(self.sample_z)([self.mu, self.log_sigma])

        if self.is_cond:
            if len(self.cond_inputs) > 1:
                self.cond_input = concatenate(self.cond_inputs)
                custom_logger.info(f"Conditioning on {set(self.cond_features)}")
            else:
                self.cond_input = self.cond_inputs[0]
            z_cond = concatenate([z, self.cond_input])

            gen_inp_shape = self.latent_dim + self.cond_input.shape[1]
            decoder_input = z_cond
            encoder_output = z_cond
        else:
            gen_inp_shape = self.latent_dim
            # decoder_input = Lambda(lambda x: x, name='decoder_inp')(embed_layer)
            # encoder_output = embed_layer
            decoder_input = z
            encoder_output = self.mu

        kl_loss = (
            1
            * 0.5
            * tf.reduce_sum(
                tf.exp(self.log_sigma) + self.mu ** 2 - 1.0 - self.log_sigma, 1
            )
        )

        generator_input = Input(shape=(gen_inp_shape,))

        self.global_decoder, self.generator = self.__build_decoder(
            decoder_input, generator_input
        )

        generator_outputs = list()
        feature_losses = list()
        for i, (name, feature) in enumerate(self.dataset.features.items()):
            feature_decoder = feature.create_decoder(self.global_decoder)

            self._create_feature_loss_layer(feature=feature, name=name)
            feature_tensor = feature_decoder
            feature_losses.append(feature.loss)

            self.feature_decoders.append(feature_tensor)

            generator_outputs.append(feature.create_decoder(self.generator))

        self.model = Model(self.inputs, self.feature_decoders)

        self.model.add_loss(feature_losses)
        self.model.add_loss(kl_loss * 0)

        self.encoder_model = Model(self.inputs, encoder_output)

        # generator
        self.generator_model = Model(generator_input, generator_outputs)

        return self.model

    def __build_encoder(self, input):
        h0 = Dense(self.intermediate_dim, name="Encoder_0")(input)
        h0 = BatchNormalization(name="First_encoder_BN")(h0)
        h0 = Activation(tf.nn.leaky_relu)(h0)
        h0 = Dropout(0.2)(h0)

        h1 = Dense(self.intermediate_dim, name="Encoder_1")(h0)
        h1 = BatchNormalization(name="Second_encoder_BN")(h1)
        h1 = Activation(tf.nn.leaky_relu)(h1)
        h1 = Dropout(0.2)(h1)

        h2 = Dense(self.intermediate_dim, name="Encoder_2")(h1)
        h2 = BatchNormalization(name="Third_encoder_BN")(h2)
        h2 = Activation(tf.nn.leaky_relu)(h2)
        h2 = Dropout(0.2)(h2)

        mu = Dense(self.latent_dim, name="mu")(h2)
        log_sigma = Dense(self.latent_dim, name="log_sigma")(h2)
        return mu, log_sigma

    def __build_decoder(self, input_z, generator_input):
        if self.is_cond:
            decoder_h0 = Dense(
                self.intermediate_dim + self.cond_input.shape[1],
                activation=LeakyReLU(),
                name="Decoder_0",
            )
        else:
            decoder_h0 = Dense(
                self.intermediate_dim, activation=LeakyReLU(), name="Decoder_0"
            )
        decoder_h1 = Dense(
            self.intermediate_dim, activation=LeakyReLU(), name="Decoder_1"
        )
        decoder_h2 = Dense(
            self.intermediate_dim, activation=LeakyReLU(), name="Decoder_2"
        )

        h_decoded0 = Dropout(0.2)(decoder_h0(input_z))
        h_decoded1 = Dropout(0.2)(decoder_h1(h_decoded0))
        decoder_output = Dropout(0.2)(decoder_h2(h_decoded1))

        generator0 = decoder_h0(generator_input)
        generator1 = decoder_h1(generator0)
        generator_output = decoder_h2(generator1)

        return decoder_output, generator_output

    def fit(self, data: pd.DataFrame, **kwargs) -> dict:
        transformed_data = self.dataset.transform(data)
        return self.model.fit(transformed_data, batch_size=self.batch_size, **kwargs)

    def fit_sampler(self, data: pd.DataFrame):
        custom_logger.info("Fit sampler")
        transformed_data = self.dataset.transform(data)
        custom_logger.info("Start encoding")
        latent_points = self.encoder_model.predict(transformed_data)

        custom_logger.info("Creating BayesianGaussianMixture")
        self.latent_model = BayesianGaussianMixture(
            n_components=self.latent_components, n_init=10
        )
        custom_logger.info("Fitting BayesianGaussianMixture")
        self.latent_model.fit(latent_points)
        custom_logger.info("Finished fitting BayesianGaussianMixture")

    def predict(self, data: pd.DataFrame) -> pd.DataFrame:
        transformed_data = self.dataset.transform(data)
        prediction = self.model.predict(transformed_data, batch_size=self.batch_size)
        return self.dataset.inverse_transform(prediction)

    def sample(self, nb_samples: int) -> pd.DataFrame:
        latent_sample = self.latent_model.sample(nb_samples)[0]
        np.random.shuffle(latent_sample)

        synthetic_prediction = self.generator_model.predict(latent_sample)
        self.inverse_transformed_df = self.dataset.inverse_transform(synthetic_prediction)
        pk_uq_keys_mapping = self.dataset.primary_keys_mapping
<<<<<<< HEAD
        empty_columns = self.dataset.dropped_columns
=======
>>>>>>> ada6a378
        if pk_uq_keys_mapping:
            self.__make_pk_uq_unique(pk_uq_keys_mapping, self.dataset.dropped_columns)
        return self.inverse_transformed_df

    def less_likely_sample(
        self, nb_samples: int, temp: float = 0.05, variaty: int = 3
    ) -> pd.DataFrame:
        def pop_npoints(latent_vector, log):
            log_probs = {prob: idx for idx, prob in enumerate(log)}
            sorted_log_probs_keys = np.sort(list(log_probs.keys()))
            sorted_samples = {k: log_probs[k] for k in sorted_log_probs_keys}
            idxs = list(sorted_samples.values())[: int(nb_samples * temp / variaty)]
            return latent_vector[idxs]

        sliced_latent_sample = []
        for i in range(variaty):
            latent_sample = self.latent_model.sample(nb_samples)[0]
            log_likelihoods = self.latent_model.score_samples(latent_sample)
            sliced_latent_sample.append(pop_npoints(latent_sample, log_likelihoods))

        synthetic_prediction = self.generator_model.predict(sliced_latent_sample)
        return self.dataset.inverse_transform(synthetic_prediction)

    def __check_pk_numeric_convertability(self, column, key_type):
        if key_type is str and column not in self.dataset.long_text_columns | self.dataset.uuid_columns:
            return self.inverse_transformed_df[column].dropna().str.isnumeric().all()
        else:
            return False

    def __make_pk_uq_unique(self, pk_uq_keys_mapping, empty_columns):
        for key_name, config in pk_uq_keys_mapping.items():
            key_columns = [column for column in config.get("columns") if column not in empty_columns]
            for column in key_columns:
                key_type = self.dataset.pk_uq_keys_types[column]
                if key_type is float or self.__check_pk_numeric_convertability(column, key_type):
                    mapped_keys = np.arange(len(self.inverse_transformed_df[column])) + 1
                    self.inverse_transformed_df[column] = mapped_keys

    def show_model(self):
        from IPython.display import SVG
        from keras.utils.vis_utils import model_to_dot
        return SVG(model_to_dot(self.model).create(prog="dot", format="svg"))

    def save_state(self, path: str):
        pth = Path(path)

        if self.model is not None:
            self.model.save_weights(str(pth / "vae.ckpt"))

        if self.generator_model is not None:
            self.generator_model.save_weights(str(pth / "vae_generator.ckpt"))

        if self.latent_model is not None:
            with open(str(pth / "latent_model.pkl"), "wb") as f:
                f.write(pickle.dumps(self.latent_model))

    def load_state(self, path: str):
        pth = Path(path)
        self.model.load_weights(str(pth / "vae.ckpt"))
        self.generator_model.load_weights(str(pth / "vae_generator.ckpt"))

        with open(str(pth / "latent_model.pkl"), "rb") as f:
            self.latent_model = pickle.loads(f.read())
        return self<|MERGE_RESOLUTION|>--- conflicted
+++ resolved
@@ -216,10 +216,6 @@
         synthetic_prediction = self.generator_model.predict(latent_sample)
         self.inverse_transformed_df = self.dataset.inverse_transform(synthetic_prediction)
         pk_uq_keys_mapping = self.dataset.primary_keys_mapping
-<<<<<<< HEAD
-        empty_columns = self.dataset.dropped_columns
-=======
->>>>>>> ada6a378
         if pk_uq_keys_mapping:
             self.__make_pk_uq_unique(pk_uq_keys_mapping, self.dataset.dropped_columns)
         return self.inverse_transformed_df
