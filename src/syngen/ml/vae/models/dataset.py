from typing import Dict, Optional, List, Tuple, Set
import pickle
from uuid import UUID
from datetime import datetime
import base32_crockford
from collections import Counter
import re

import numpy as np
import dill
import pandas as pd
from pandas._libs.tslibs.parsing import guess_datetime_format
from scipy.stats import gaussian_kde
import tqdm
from loguru import logger

from syngen.ml.vae.models.features import (
    CategoricalFeature,
    CharBasedTextFeature,
    EmailFeature,
    ContinuousFeature,
    DateFeature,
    BinaryFeature,
)
from syngen.ml.utils import (
    get_nan_labels,
    nan_labels_to_float,
    get_date_columns,
)
from syngen.ml.data_loaders import DataLoader
from syngen.ml.utils import slugify_parameters
from syngen.ml.utils import fetch_config, clean_up_metadata
from syngen.ml.mlflow_tracker import MlflowTracker


class BaseDataset:
    def __init__(
        self,
        df: pd.DataFrame,
        schema: Optional[Dict],
        metadata: Dict,
        table_name: str,
        main_process: str,
        paths: Dict
    ):
        self.df = df
        self.fields = schema.get("fields", {})
        self.schema_format = schema.get("format")
        self.metadata = metadata
        self.table_name = table_name
        self.paths = paths
        self.main_process = main_process
        self.features: Dict = dict()
        self.columns: Dict = dict()
        self.is_fitted: bool = False
        self.all_columns: List = list()
        self.null_num_column_names: List = list()
        self.zero_num_column_names: List = list()
        self.nan_labels_dict: Dict = dict()
        self.uuid_columns: Set = set()
        self.uuid_columns_types: Dict = dict()
        self.dropped_columns: Set = set()
        self.order_of_columns: List = list()
        self.custom_categ_columns: Set = set()
        self.categ_columns: Set = set()
        self.str_columns: Set = set()
        self.float_columns: Set = set()
        self.int_columns: Set = set()
        self.date_columns: Set = set()
        self.date_mapping: Dict = dict()
        self.binary_columns: Set = set()
        self.email_columns: Set = set()
        self.long_text_columns: Set = set()
        self.primary_keys_mapping: Dict = dict()
        self.primary_keys_list: List = list()
        self.primary_key_name: Optional[str] = None
        self.pk_columns: List = list()
        self.unique_keys_mapping: Dict = dict()
        self.unique_keys_mapping_list: List = list()
        self.unique_keys_list: List = list()
        self.uq_columns_lists: List = list()
        self.uq_columns: List = list()
        self.foreign_keys_mapping: Dict = dict()
        self.foreign_keys_list: List = list()
        self.fk_columns: List = list()
        self.dropped_columns: Set = fetch_config(
            self.paths["train_config_pickle_path"]
        ).dropped_columns
        self.order_of_columns: List = fetch_config(
            self.paths["train_config_pickle_path"]
        ).columns
        self.format = self.metadata[self.table_name].get("format", {})
        self.nan_labels_dict = dict()
        self.nan_labels_in_uuid = dict()
<<<<<<< HEAD
=======
        self.cast_to_integer = set()
        self.cast_to_float = set()
>>>>>>> d1424b9f


class Dataset(BaseDataset):
    def __init__(
        self,
        df: pd.DataFrame,
        schema: Optional[Dict],
        metadata: Dict,
        table_name: str,
        main_process: str,
        paths: Dict
    ):
        super().__init__(
            df,
            schema,
            metadata,
            table_name,
            main_process,
            paths
        )
<<<<<<< HEAD
=======
        self._cast_to_numeric()
>>>>>>> d1424b9f
        self.nan_labels_dict = get_nan_labels(self.df.drop(columns=self.categ_columns))
        self.df = nan_labels_to_float(self.df, self.nan_labels_dict)

    def _cast_to_numeric(self):
        """
        Cast the values in the column to 'integer' or 'float' data type
        in case all of them might be cast to this data type
        """
        for column in self.df:
            try:
                if self.df[column].dropna().apply(lambda x: float(x).is_integer()).all():
                    self.df[column] = pd.to_numeric(self.df[column], downcast="integer")
                    self.cast_to_integer.add(column)
                elif self.df[column].dropna().apply(lambda x: not float(x).is_integer()).any():
                    self.df[column] = pd.to_numeric(self.df[column], downcast="float")
                    self.cast_to_float.add(column)
            except ValueError:
                continue
        if self.cast_to_integer:
            columns = [f"'{item}'" for item in self.cast_to_integer]
            logger.info(
                f"The columns - {', '.join(columns)} "
                "have been cast to the 'integer' data type"
            )
        if self.cast_to_float:
            columns = [f"'{item}'" for item in self.cast_to_float]
            logger.info(
                f"The columns - {', '.join(columns)} "
                "have been cast to the 'float' data type"
            )

    def __getstate__(self) -> Dict:
        """
        Return a dictionary of the dataset's state
        """
        clean_up_metadata(self.metadata)
        dataset_instance = self.__dict__.copy()
        attribute_keys_to_remove = ["df", "non_existent_columns"]

        for attr_key in attribute_keys_to_remove:
            if attr_key in dataset_instance:
                del dataset_instance[attr_key]
        return dataset_instance

    def __set_pk_key(self, config_of_keys: Dict):
        """
        Set up primary key for the table
        """
        self.primary_keys_mapping = {
            key: value
            for (key, value) in config_of_keys.items()
            if config_of_keys.get(key).get("type") == "PK"
        }

        self.primary_keys_list = list(self.primary_keys_mapping.keys())
        self.primary_key_name = self.primary_keys_list[0] if self.primary_keys_list else None
        pk_columns_lists = [val["columns"] for val in self.primary_keys_mapping.values()]
        self.pk_columns = [col for uq_cols in pk_columns_lists for col in uq_cols]

        if self.primary_key_name is None:
            logger.info("No primary key was set.")
        if self.primary_key_name:
            logger.info(f"The primary key name was set: {self.primary_key_name}")
            self._validate_pk_key()

    def _validate_pk_key(self):
        """
        Check null values and uniqueness in primary key
        """
        errors = []
        # Check NA values in primary key columns
        if self.df[self.pk_columns].isna().any(axis=None):
            pk_columns_with_na = [
                column for column in self.pk_columns if self.df[column].isna().any()
            ]
            error_msg = (
                f"The primary key '{self.primary_key_name}' "
                f"contains null values in columns: {pk_columns_with_na}. "
            )
            errors.append(error_msg)

        # Check uniqueness of primary key
        if self.df[self.pk_columns].duplicated().any():
            error_msg = (
                f"The primary key '{self.primary_key_name}' "
                f"contains duplicates. "
            )
            errors.append(error_msg)

        if errors:
            raise ValueError(
                " ".join(errors) + "Please check the original data."
            )
        else:
            logger.info("Values in primary key are unique.")

    def __set_uq_keys(self, config_of_keys: Dict):
        """
        Set up unique keys for the table
        """
        self.unique_keys_mapping = {
            key: value
            for (key, value) in config_of_keys.items()
            if config_of_keys.get(key).get("type") == "UQ"
        }
        self.unique_keys_mapping_list = list(self.unique_keys_mapping.keys())
        self.unique_keys_list = (
            self.unique_keys_mapping_list if self.unique_keys_mapping_list else []
        )
        self.uq_columns_lists = [
            val["columns"] for val in self.unique_keys_mapping.values()
        ]
        self.uq_columns = [
            col for uq_cols in self.uq_columns_lists for col in uq_cols
        ]

        if not self.unique_keys_list:
            logger.info("No unique keys were set.")
        if self.unique_keys_list:
            logger.info(f"The unique keys were set: {self.unique_keys_list}")
            self._validate_uq_keys()

    def _validate_uq_keys(self):
        """
        Check null values and uniqueness in unique keys
        """
        uq_keys_mapping = dict(
            zip(self.unique_keys_mapping_list, self.uq_columns_lists)
        )
        errors = []
        for key_name, key_columns in uq_keys_mapping.items():
            # explicitly check for > 1 null values in unique key columns
            all_na_mask = self.df[key_columns].isna().all(axis=1)
            if all_na_mask.sum() > 1:
                error_msg = (
                    f"The unique key '{key_name}' contains > 1 null values. "
                )
                errors.append(error_msg)

            not_all_na_mask = ~all_na_mask
            if self.df[not_all_na_mask][key_columns].duplicated().any():
                error_msg = (
                    f"Values in the unique key '{key_name}' are not unique. "
                )
                errors.append(error_msg)

        if errors:
            raise ValueError(
                " ".join(errors) + "Please check the original data."
            )
        else:
            logger.info("Values in unique keys are unique.")

    def _filter_dropped_keys(self, config_of_keys: Dict, type_of_key: str) -> Tuple[Dict, Set]:
        """
        Filter out keys that contain empty columns
        """
        filtered_keys = {}
        dropped_keys = set()

        for key, value in config_of_keys.items():
            if value.get("type") == type_of_key:
                if any(
                    column for column in value.get("columns") if column in self.dropped_columns
                ):
                    dropped_keys.add(key)
                else:
                    filtered_keys[key] = value

        return filtered_keys, dropped_keys

    def __set_fk_keys(self, config_of_keys: Dict):
        """
        Set up foreign keys for the table
        """
        self.foreign_keys_mapping, dropped_fk_keys = self._filter_dropped_keys(
            config_of_keys, "FK"
        )
        self.foreign_keys_list = list(self.foreign_keys_mapping.keys())
        fk_columns_lists = [val["columns"] for val in self.foreign_keys_mapping.values()]
        self.fk_columns = [col for fk_cols in fk_columns_lists for col in fk_cols]

        if dropped_fk_keys:
            logger.info(
                f"The following foreign keys were dropped: {', '.join(dropped_fk_keys)} "
                f"as they contain empty columns: "
                f"{', '.join(self.dropped_columns.union(self.fk_columns))}"
            )

        if self.foreign_keys_list:
            logger.info(
                f"The following foreign keys were set: {', '.join(self.foreign_keys_list)}"
            )
        if not self.foreign_keys_list:
            logger.info("No foreign keys were set.")

    def __set_types(self, pk_uq_keys_mapping):
        """
        Set up list of data types of primary and unique keys
        """
        self.pk_uq_keys_types = {}
        for key_name, config in pk_uq_keys_mapping.items():
            key_columns = config.get("columns")
            for column in key_columns:
                column_type = (
                    str
                    if column
                    in (
                        self.str_columns
                        | self.email_columns
                        | self.categ_columns
                        | self.date_columns
                        | self.long_text_columns
                        | self.uuid_columns
                    )
                    else float
                )
                self.pk_uq_keys_types[column] = column_type

    def __map_text_pk(self):
        for pk, pk_type in self.pk_uq_keys_types.items():
            if pk_type is str:
                mapper = {k: n for n, k in enumerate(self.df[pk])}
                with open(f"{self.paths['fk_kde_path']}{pk}_mapper.pkl", "wb") as file:
                    pickle.dump(mapper, file)

    def _set_metadata(self):
        config_of_keys = self.metadata.get(self.table_name, {}).get("keys")

        if config_of_keys is not None:
            self.__set_pk_key(config_of_keys)
            self.__set_uq_keys(config_of_keys)
            self.__set_fk_keys(config_of_keys)

    def launch_detection(self):
        self._launch_detection()

    def _launch_detection(self):
        table_config = self.metadata.get(self.table_name, {})
        self._set_non_existent_columns(table_config)
        self._update_metadata(table_config)
        self._update_schema()
        self._set_metadata()
        self._common_detection()
        self._detection_pipeline()

    def _common_detection(self):
        """
        Identify and classify data types within the dataset, including
        binary columns, categorical columns, UUID columns, long text columns,
        and email columns.

        This process is agnostic to the file format of the dataset.
        """
        self._set_binary_columns()
        self._set_categorical_columns()
        self._set_uuid_columns()
        self._set_long_text_columns()
        self._set_email_columns()

    def _update_schema(self):
        """
        Synchronize the schema of the table with dataframe
        """
        self.fields = {
            column: data_type
            for column, data_type in self.fields.items()
            if column in self.df.columns
        }
<<<<<<< HEAD
=======
        int_fields = {
            column: "int"
            for column, dtype in self.fields.items()
            if column in self.cast_to_integer
        }
        self.fields.update(int_fields)
        float_fields = {
            column: "float"
            for column, dtype in self.fields.items()
            if column in self.cast_to_float
        }
        self.fields.update(float_fields)
>>>>>>> d1424b9f
        for column in self.nan_labels_dict.keys():
            self.fields[column] = (
                "int" if all(x.is_integer() for x in self.df[column].dropna()) else "float"
            )

    def _check_if_column_in_removed(self):
        """
        Exclude the column from the list of categorical columns
        if it was removed previously as empty column
        """
        removed = [
            col
            for col, data_type in self.fields.items()
            if data_type == "removed"
        ]
        for col in list(self.categ_columns):
            if col in removed:
                self.categ_columns.remove(col)
                logger.warning(
                    f"The column '{col}' was excluded from the list of categorical columns "
                    f"as far as this column is empty and was removed from the table - "
                    f"'{self.table_name}'"
                )
            continue

    def _check_if_column_existed(self):
        """
        Exclude the column from the list of categorical columns
        if it doesn't exist in the table
        """
        removed_columns = []
        for col in self.categ_columns:
            if col not in self.df.columns:
                removed_columns.append(col)
            continue

        self.categ_columns = set([i for i in self.categ_columns if i not in removed_columns])

        if removed_columns:
            logger.warning(
                f"The columns - {', '.join(removed_columns)} were mentioned as categorical "
                f"in the metadata of the table - '{self.table_name}'. "
                f"It seems that the columns are absent in the table - '{self.table_name}'. "
                f"Please, check the metadata file"
            )

    def _check_if_not_key(self, column: str, column_list: List, key_type: str):
        """
        Exclude the column from the list of categorical columns
        if it relates to certain type of key
        """
        if column in column_list:
            logger.warning(
                f"The column '{column}' was excluded from the list of categorical columns "
                f"as far as this column was set as the {key_type} of the table - "
                f"'{self.table_name}'"
            )
            self.categ_columns.discard(column)

    def _check_if_not_key_column(self):
        """
        Exclude the column from the list of categorical columns
        if it relates to primary key, unique key or foreign key
        """
        for col in list(self.categ_columns):
            self._check_if_not_key(column=col, column_list=self.pk_columns, key_type="primary key")
            self._check_if_not_key(column=col, column_list=self.uq_columns, key_type="unique key")
            self._check_if_not_key(column=col, column_list=self.fk_columns, key_type="foreign key")

    def _check_if_column_binary(self):
        """
        Remove the column from the list of binary columns
        """

        self.binary_columns = set(
            [col for col in self.binary_columns if col not in self.categ_columns]
        )

    def _fetch_categorical_columns(self):
        """
        Fetch the categorical columns from the metadata
        """
        metadata_of_table = self.metadata.get(self.table_name)

        if metadata_of_table is not None:
            self.custom_categ_columns = set(
                metadata_of_table.get("train_settings", {})
                .get("column_types", {})
                .get("categorical", [])
            )
        if self.custom_categ_columns:
            logger.info(
                f"The columns - {', '.join(self.custom_categ_columns)} were defined "
                f"as categorical due to the information from the metadata of the table - "
                f"'{self.table_name}'"
            )

    def _check_if_column_categorical(self):
        if self.categ_columns:
            self._check_if_column_in_removed()
            self._check_if_column_existed()
            self._check_if_not_key_column()
            self._check_if_column_binary()

    def _set_binary_columns(self):
        """
        Set up the list of binary columns based on the count of unique values in the column
        """
        self.binary_columns = set(
            [col for col in self.df.columns if self.df[col].fillna("?").nunique() == 2]
        )

    def _define_categorical_columns(self):
        """
        Define the list of categorical columns based on the count of unique values in the column
        """
        self.categ_columns = set(
            [
                col
                for col in self.df.columns
                if self.df[col].fillna("?").nunique() <= 50
                and col not in self.binary_columns
<<<<<<< HEAD
                and col not in self.custom_categ_columns
=======
>>>>>>> d1424b9f
            ]
        )
        self.categ_columns.update(self.custom_categ_columns)

    # TODO: cache this function calls (?)
    def _select_str_columns(self) -> List[str]:
        """
        Select the text columns
        """
        if self.schema_format == "CSV":
            text_columns = [
                col for col, dtype in dict(self.df.dtypes).items()
                if dtype in ["object", "string"]
            ]
        else:
            text_columns = [
                col
                for col, data_type in self.fields.items()
                if data_type == "string"
            ]
        return text_columns

    def _set_categorical_columns(self):
        """
        Set up the list of categorical columns
        """
        self._fetch_categorical_columns()
        self._define_categorical_columns()
        self._check_if_column_categorical()

    def _set_long_text_columns(self):
        """
        Set up the list of columns with long texts (> 200 symbols)
        """
        text_columns = self._select_str_columns()
        data_subset = self.df[text_columns]

        if not data_subset.empty:
            data_subset = data_subset.loc[
                :, data_subset.apply(lambda x: (x.astype(str).str.len() > 200).any())
            ]
            self.long_text_columns = set(data_subset.columns)
            self.long_text_columns = (self.long_text_columns - self.categ_columns
                                      - self.binary_columns)
            if self.long_text_columns:
                logger.info(
                    f"Please note that the columns - {self.long_text_columns} contain "
                    f"long texts (> 200 symbols). Such texts' handling consumes "
                    f"significant resources and results in poor quality content, "
                    f"therefore this column(-s) will be generated using "
                    f"a simplified statistical approach"
                )

    def _set_email_columns(self):
        """
        Set up the list of columns with emails (defined by count of @ symbols)
        """
        text_columns = self._select_str_columns()
        data_subset = self.df[text_columns]

        if not data_subset.empty:
            # @ presents in more than 4/5 of not None values of every column
            email_pattern = r'^[A-Za-z0-9._%+-]+@[A-Za-z0-9.-]+\.[A-Za-z]{2,}$'
            count_emails = data_subset.apply(
                lambda col: col.str.contains(email_pattern), axis=1
            ).sum()
            adjusted_count = count_emails.values * 1.25  # inverse to 4/5
            non_na_values_count = data_subset.count().values
            filter_mask = adjusted_count > non_na_values_count
            data_subset = data_subset.loc[
                :, filter_mask
            ]
            self.email_columns = set(data_subset.columns)
            self.email_columns = self.email_columns - self.categ_columns - self.binary_columns

    @staticmethod
    def _is_valid_ulid(uuid):
        """
        Check if uuid_to_test is a valid ULID (https://github.com/ulid/spec)
        """
        # ULID pattern check using regex
        if not re.match(r'^[0123456789ABCDEFGHJKMNPQRSTVWXYZ]{26}$', uuid):
            return
        try:
            ulid_timestamp = uuid[:10]
            ulid_timestamp_int = base32_crockford.decode(ulid_timestamp)
            datetime.fromtimestamp(ulid_timestamp_int / 1000.0)
            return "ulid"
        except Exception:
            return

    def _is_valid_uuid(self, x):
        """
        Check if uuid_to_test is a valid UUID
        If there are no NaNs and single non UUID/ULID value,
        it is treated as nan_label and set as NaN.
        """
        result = []
        non_uuid_values = set()
        contain_nan = x.isnull().sum() > 0

        for i in x.dropna().unique():
            is_uuid = False
            for v in [1, 2, 3, 4, 5]:
                try:
                    uuid_obj = UUID(i, version=v)
                    if str(uuid_obj) == i or str(uuid_obj).replace("-", "") == i:
                        result.append(v)
                        is_uuid = True
                        break
                except (ValueError, AttributeError, TypeError):
                    continue

            if not is_uuid:
                ulid_result = self._is_valid_ulid(i)
                if ulid_result:
                    result.append(ulid_result)
                else:
                    non_uuid_values.add(i)

        if result:
            most_common_uuid_type = (
                max(set(result), key=result.count)
            )

            if not non_uuid_values:
                return most_common_uuid_type

            if not contain_nan and len(non_uuid_values) == 1:
                self.__handle_nan_label_in_uuid(x, non_uuid_values)
                return most_common_uuid_type

            if len(non_uuid_values) > 1 or (contain_nan and non_uuid_values):
                warning_msg = f"Column '{x.name}' contains UUID/ULID values"
                if len(non_uuid_values) >= 1:
                    warning_msg += f", and non-UUID/ULID value/s {non_uuid_values}"
                if contain_nan:
                    warning_msg += ", and null value/s"
                warning_msg += ". The column will be treated as a text column."
                logger.warning(warning_msg)
                return
        else:
            return

    def __handle_nan_label_in_uuid(self, x, non_uuid_values):
        """
        Replaces the unique non-UUID/ULID value with NaNs
        Updates the nan_labels_in_uuid dictionary and
        adds it to nan_labels_dict dict
        """
        unique_non_uuid = next(iter(non_uuid_values))

        logger.info(f"Column '{x.name}' contains a unique non-UUID/ULID "
                    f"value '{unique_non_uuid}'. It will be treated "
                    f"as a null label and replaced with nulls during the training process"
                    )
        self.nan_labels_in_uuid[x.name] = unique_non_uuid
        self.df[x.name].replace(unique_non_uuid, np.nan, inplace=True)
        # update the nan_labels_dict with nan_labels_in_uuid
        self.nan_labels_dict.update(self.nan_labels_in_uuid)

    def _set_uuid_columns(self):
        """
        Set up the list of columns with UUIDs
        """

        text_columns = self._select_str_columns()
        data_subset = self.df[text_columns]

        if not data_subset.empty:
            data_subset = data_subset.apply(self._is_valid_uuid)

            self.uuid_columns_types = dict(data_subset[data_subset.isin([1, 2, 3, 4, 5, "ulid"])])
            self.uuid_columns = set(self.uuid_columns_types.keys())

    def _set_date_columns(self):
        """
        Set up the list of date columns
        """
        self.date_columns = (
            get_date_columns(self.df, list(self.str_columns))
            - self.email_columns
            - self.categ_columns
            - self.binary_columns
            - self.long_text_columns
        )

    def _remove_non_existent_columns(self, columns: list, key: str, key_type: str) -> list:
        """
        Remove the columns from the table metadata which are absent in the table
        """
        updated_columns = []
        for column in columns:
            if column in self.non_existent_columns:
                logger.warning(
                    f"The column - '{column}' was excluded from the {key_type} - "
                    f"'{key}' as far as this column doesn't exist in the table - "
                    f"'{self.table_name}'"
                )
            else:
                updated_columns.append(column)
        return updated_columns

    def _update_metadata(self, table_config: Dict):
        """
        Update the metadata of the table by removing the columns which are absent in the table
        but mentioned in the metadata
        """
        table_metadata = table_config.get("keys", {})
        for key in list(table_metadata.keys()):
            key_type = table_metadata[key].get("type")
            updated_columns = self._remove_non_existent_columns(
                table_metadata[key].get("columns", []), key, key_type
            )
            table_metadata[key]["columns"] = updated_columns
            if not table_metadata[key]["columns"]:
                logger.warning(
                    f"All columns in the key {key} are empty, "
                    f"so it will be removed from the table's metadata"
                )
                table_metadata[key].pop(key, None)
                self.metadata[self.table_name]["keys"].pop(key, None)

    def _set_non_existent_columns(self, table_config: Dict):
        """
        Set up the list of columns which are absent in the table
        """
        non_existent_columns = {
            column
            for key_config in table_config.get("keys", {}).values()
            for column in key_config.get("columns", [])
            if column not in self.df.columns
        }

        self.non_existent_columns = non_existent_columns - self.dropped_columns

    @staticmethod
    def __define_date_format(date_text: pd.DataFrame):
        """
        Define the most common date format.
        Supported date formats -
        MM/DD/YYYY; MM-DD-YYYY; DD/MM/YYYY; DD-MM-YYYY;
        YYYY/MM/DD; YYYY-MM-DD; MMM DD, YYYY; MMM DD YYYY;
        DD MMM YYYY; YYYY-MM-DD HH:MM:SS

        Not supported formats -
        MM/DD/YY, DD/MM/YY, YY/MM/DD, MM-DD-YY, DD-MM-YY

        """
        pattern = (
            r"\s{0,1}\d+[-/\\:\.]\s{0,1}\d+[-/\\:\.]\s{0,1}\d+|"
            r"[A-Z][a-z]+ \d{1,2} \d{4}|"
            r"[A-Z][a-z]+ \d{1,2}, \d{4}|"
            r"\d{2} [A-Z][a-z]+ \d{4}|"
            r"\d{2}-[A-Z]{3}-\d{2}|"
            r"\d{2}[-][A-Z][a-z]+[-]\d{2}|"
            r"\d{4}[-/\\]\d{1,2}"
        )
        types = []
        n_samples = min(100, len(date_text.dropna()))
        sample = date_text.dropna().sample(n_samples).values
        for i in sample:
            date_format = guess_datetime_format(re.match(pattern, i).group(0))
            types.append(date_format)
        if not list(filter(lambda x: bool(x), types)) or not types:
            return "%d-%m-%Y"
        if Counter(types).most_common(1)[0][0] is None:
            return Counter(types).most_common(2)[1][0]
        return Counter(types).most_common(1)[0][0]

    def _set_date_format(self):
        """
        Define the date format for each date column
        """
        self.date_mapping = {
            column: self.__define_date_format(self.df[column])
            for column in self.date_columns
        }

    def _csv_data_pipeline(self):
        """
        Divide columns in dataframe into groups -
        binary, categorical, integer, float, string, date
        in case metadata of the table is absent
        """
        for col in self.df.columns:
            col_no_na = self.df[col].dropna()

            if col_no_na.dtype in ["int", "int64"] or col in self.cast_to_integer:
                self.int_columns.add(col)
            elif col_no_na.dtype in ["float", "float64"] or col in self.cast_to_float:
                self.float_columns.add(col)

        float_to_int_cols = set()
        for col in self.float_columns:
            if all(x.is_integer() for x in self.df[col].dropna()):
                float_to_int_cols.add(col)

        self.int_columns = (self.int_columns | float_to_int_cols) - (
            self.categ_columns | self.binary_columns
        )
        self.float_columns = (
            self.float_columns - self.categ_columns - self.int_columns - self.binary_columns
        )
        self.str_columns = (
            set(self.df.columns)
            - self.float_columns
            - self.categ_columns
            - self.int_columns
            - self.binary_columns
            - self.long_text_columns
            - self.email_columns
            - self.uuid_columns
        )
        self.categ_columns -= self.long_text_columns
        self._set_date_columns()
        self.str_columns -= self.date_columns
        self.uuid_columns = self.uuid_columns - self.categ_columns - self.binary_columns
        self.uuid_columns_types = {
            k: v for k, v in self.uuid_columns_types.items() if k in self.uuid_columns
        }
        self._set_date_format()

    def _avro_data_pipeline(self):
        """
        Divide columns in dataframe into groups - binary, categorical, integer, float, string, date
        in case metadata of the table in Avro format is present
        """
        self.int_columns = set(
            column for column, data_type in self.fields.items() if data_type == "int"
        )
        self.int_columns = (self.int_columns - self.categ_columns - self.binary_columns)
        self.float_columns = set(
            column for column, data_type in self.fields.items() if data_type == "float"
        )
        self.float_columns = self.float_columns - self.categ_columns - self.binary_columns
        self.str_columns = set(
            column for column, data_type in self.fields.items() if data_type == "string"
        )
        self.categ_columns -= self.long_text_columns
        self.str_columns = (
            self.str_columns
            - self.categ_columns
            - self.binary_columns
            - self.long_text_columns
            - self.email_columns
            - self.uuid_columns
        )
        self._set_date_columns()
        self.str_columns -= self.date_columns
        self.uuid_columns = self.uuid_columns - self.categ_columns - self.binary_columns
        self.uuid_columns_types = {
            k: v for k, v in self.uuid_columns_types.items() if k in self.uuid_columns
        }
        self._set_date_format()

    def _detection_pipeline(self):
        if self.schema_format == "CSV":
            self._csv_data_pipeline()
        elif self.schema_format == "Avro":
            self._avro_data_pipeline()

        assert len(self.str_columns) + len(self.float_columns) + len(self.int_columns) + len(
            self.date_columns
        ) + len(self.categ_columns) + len(self.binary_columns) + len(self.long_text_columns) + len(
            self.uuid_columns
        ) + len(self.email_columns) == len(
            self.df.columns
        ), (
            "According to number of columns with defined types, "
            "column types are not identified correctly"
        )

        logger.debug(
            f"Count of string columns: {len(self.str_columns)}; "
            + f"Count of email columns: {len(self.email_columns)}; "
            + f"Count of float columns: {len(self.float_columns)}; "
            + f"Count of int columns: {len(self.int_columns)}; "
            + f"Count of categorical columns: {len(self.categ_columns)}; "
            + f"Count of date columns: {len(self.date_columns)}; "
            + f"Count of binary columns: {len(self.binary_columns)}; "
            + f"Count of long text columns: {len(self.long_text_columns)}; "
            + f"Count of uuid columns: {len(self.uuid_columns)}"
        )

    def assign_feature(self, feature, columns):
        name = feature.original_name

        if name in self.features:
            raise Exception(f"{name} is already contained in features")

        if not isinstance(columns, (list, tuple)):
            columns = [columns]

        self.features[name] = feature
        self.columns[name] = columns

    def fit(self):
        for name, feature in self.features.items():
            feature.fit(self.df[self.columns[name]], date_mapping=self.date_mapping)

        self.all_columns = [col for col in self.columns]
        self.is_fitted = True

    def transform(self, data, excluded_features=set()):
        transformed_features = list()
        selected_features = {
            name: feature
            for name, feature in self.features.items()
            if name not in excluded_features
        }
        for name, feature in selected_features.items():
            transformed_features.append(feature.transform(data[self.columns[name]]))
        return transformed_features

    def fit_transform(self, data):
        self.fit()
        return self.transform(data)

    def _check_count_features(self, data):
        return (len(data) == len(self.features)) or (
            len(data) + len(self.fk_columns) == len(self.features)
        )

    def inverse_transform(self, data, excluded_features=set()):
        inverse_transformed_data = list()
        column_names = list()
        if not isinstance(data, list):
            data = [data]
        assert self._check_count_features(data)

        for transformed_data, (name, feature) in tqdm.tqdm(
            iterable=zip(data, self.features.items()),
            desc="Generation of the data...",
            total=len(data),
        ):
            if name not in excluded_features and name not in self.fk_columns:
                column_names.extend(self.columns[name])
                logger.trace(f'Column {name} is being inverse transformed.')
                inverse_transformed_data.append(feature.inverse_transform(transformed_data))

        stacked_data = np.column_stack(inverse_transformed_data)
        data = pd.DataFrame(stacked_data, columns=column_names)

        return data

    def _preprocess_str_params(self, feature: str) -> Tuple[int, int]:
        max_len = int(self.df[feature].apply(lambda line: len(line)).max())
        rnn_units = 16
        if 1 <= max_len < 7:
            rnn_units = 32

        if 6 < max_len < 13:
            rnn_units = 128

        if 12 < max_len < 17:
            rnn_units = 256

        if max_len > 16:
            rnn_units = 512
        return max_len, rnn_units

    def _preprocess_nan_cols(
        self, feature: str, fillna_strategy: str = None, zero_cutoff: float = 0.3
    ) -> tuple:
        """Fill NaN values in numeric column with some value according to strategy.
        Fill NaN values in string columns can only work in 'mode' strategy.
        If NaN values exist additional column is created and added to DataFrame.
        This column has value of 1 in case corresponding row contains NaN and 0 otherwise.
        New column name is built like 'column name'+'_null'.

        Args:
            feature (str): Feature name.
            fillna_strategy (str, optional): Can be 'mean', 'mode' or None.
                                             If None NaN values in column are replaced with 0.
                                             Defaults to None.
                                             Note: string columns only work with 'mode'.

        Returns:
            tuple: Tuple that consists of either feature name or both feature name
            and new null feature name.
        """
        isnull_feature = pd.isnull(self.df[feature])
        num_zeros = (self.df[feature] == 0).sum()
        many_zeros_feature = (num_zeros / (len(self.df[feature]))) > zero_cutoff
        if many_zeros_feature:
            feature_zero = feature + "_zero"
            self.df[feature_zero] = self.df[feature].apply(lambda x: 0 if x == 0 else 1)
            if not isnull_feature.any():
                logger.info(
                    f"Column '{feature}' contains {num_zeros} "
                    f"({round(num_zeros * 100 / (len(self.df[feature])))}%) "
                    f"zero values out of {(len(self.df[feature]))}. "
                    f"Ratio of zeros will be preserved in synthetic data."
                )
                return (feature, feature_zero)
        if isnull_feature.any():
            nan_number = isnull_feature.sum()
            logger.info(
                f"Column '{feature}' contains {nan_number} "
                f"({round(nan_number * 100 / len(isnull_feature), 2)}%) "
                f"empty values out of {len(isnull_feature)}. "
                f"Filling them with {fillna_strategy or 'zero'}."
            )
            if fillna_strategy == "mean":
                fillna_value = self.df[feature].mean()
            elif fillna_strategy == "mode":
                fillna_value = self.df[feature].dropna().mode().sample(1).values[0]
            elif (fillna_strategy == "text") or (fillna_strategy == "email"):
                fillna_value = ""
            else:
                fillna_value = 0

            feature_null = feature + "_null"
            self.df[feature_null] = isnull_feature.astype(int)
            self.df[feature] = self.df[feature].fillna(fillna_value)
            if not many_zeros_feature:
                return (feature, feature_null)
            else:
                return (feature, feature_null, feature_zero)
        else:
            return (feature,)

    def _preprocess_categ_params(self, feature: str):
        self.df[feature] = self.df[feature].fillna("?").astype(str)
        return feature

    @staticmethod
    @slugify_parameters(exclude_params=("fk_kde_path", "fk_column"))
    def _fetch_mapper(fk_kde_path, table_name, pk_table, pk_column, fk_column):
        """
        Fetch the mapper for foreign key in data type - 'string'
        """
        try:
            with open(
                f"{fk_kde_path.replace(table_name, pk_table)}{pk_column}_mapper.pkl",
                "rb",
            ) as file:
                mapper = pickle.load(file)
            return mapper
        except FileNotFoundError:
            logger.warning(
                f"The mapper for the {fk_column} text key is not found. "
                f"Simple sampling will be used."
            )

    @staticmethod
    @slugify_parameters(exclude_params=("kde", "fk_kde_path"))
    def _save_kde_artifacts(kde, fk_kde_path, fk_column):
        """
        Save KDE artifacts
        """
        with open(f"{fk_kde_path}{fk_column}.pkl", "wb") as file:
            dill.dump(kde, file)

        logger.info(f"KDE artifacts saved to {fk_kde_path}{fk_column}.pkl")

    def _preprocess_fk_params(self):
        for fk in self.foreign_keys_list:
            fk_columns = self.foreign_keys_mapping.get(fk).get("columns")
            for fk_column in fk_columns:
                fk_column_values = self.df[fk_column]
                correspondent_pk_table = self.foreign_keys_mapping[fk]["references"]["table"]
                correspondent_pk_col = self.foreign_keys_mapping[fk]["references"]["columns"][0]
                if fk_column_values.dtype in (pd.StringDtype(), "object"):
                    mapper = self._fetch_mapper(
                        fk_kde_path=self.paths["fk_kde_path"],
                        table_name=self.table_name,
                        pk_table=correspondent_pk_table,
                        pk_column=correspondent_pk_col,
                        fk_column=fk_column,
                    )
                    if mapper is None:
                        continue
                    fk_column_values = fk_column_values.map(mapper)
                noise_to_prevent_singularity = np.random.normal(0, 0.0001, len(fk_column_values))
                kde = gaussian_kde(fk_column_values + noise_to_prevent_singularity)
                self._save_kde_artifacts(
                    kde=kde, fk_kde_path=self.paths["fk_kde_path"], fk_column=fk_column
                )

    def _drop_fk_columns(self):
        """
        Drop columns in dataframe which defined as foreign key
        """
        for fk_column in set(self.fk_columns):
            self.df = self.df.drop(fk_column, axis=1)
            logger.debug(
                f"The column - '{fk_column}' dropped from the training process "
                f"as it is defined as FK column and will be sampled from the PK table"
            )

    def __sample_only_joined_rows(self, fk):
        references = self.foreign_keys_mapping.get(fk).get("references")
        pk_table = references.get("table")
        pk_table_data, schema = DataLoader(
            f"model_artifacts/tmp_store/{pk_table}/input_data_{pk_table}.csv"
        ).load_data()
        pk_column_label = references.get("columns")[0]

        drop_index = self.df[~self.df[fk].isin(pk_table_data[pk_column_label].values)].index
        if len(drop_index) > 0:
            logger.info(
                f"{len(drop_index)} rows were deleted, as they did not have matching primary keys."
            )
            logger.info(f"{len(self.df) - len(drop_index)} rows are left in table as input.")
        self.df = self.df.drop(drop_index)

    def _assign_char_feature(self, feature):
        """
        Assign text based feature to text columns
        """
        features = self._preprocess_nan_cols(feature, fillna_strategy="text")
        max_len, rnn_units = self._preprocess_str_params(features[0])
        self.assign_feature(
            CharBasedTextFeature(features[0], text_max_len=max_len, rnn_units=rnn_units),
            features[0],
        )
        logger.info(f"Column '{features[0]}' assigned as text based feature")

        if len(features) > 1:
            for feature in features[1:]:
                if feature.endswith("_null"):
                    self.null_num_column_names.append(feature)
                if feature.endswith("_zero"):
                    self.zero_num_column_names.append(feature)
                self.assign_feature(ContinuousFeature(feature, column_type=float), feature)
                logger.info(f"Column '{feature}' assigned as float based feature")

    def _assign_email_feature(self, feature):
        """
        Assign email feature to text columns
        """
        features = self._preprocess_nan_cols(feature, fillna_strategy="email")
        max_len, rnn_units = 15, 32
        self.assign_feature(
            EmailFeature(features[0], text_max_len=max_len, rnn_units=rnn_units),
            features[0],
        )
        logger.info(f"Column '{features[0]}' assigned as email feature")

        # TODO: encapsulate this logic in a separate function
        if len(features) > 1:
            for feature in features[1:]:
                if feature.endswith("_null"):
                    self.null_num_column_names.append(feature)
                if feature.endswith("_zero"):
                    self.zero_num_column_names.append(feature)
                self.assign_feature(ContinuousFeature(feature, column_type=float), feature)
                logger.info(f"Column '{feature}' assigned as float based feature")

    def _assign_float_feature(self, feature):
        """
        Assign float based feature to float columns
        """
        # num_bins = self.find_clusters(df, float_columns)
        features = self._preprocess_nan_cols(feature, fillna_strategy="mean")
        if len(features) == 2 and features[1].endswith("_null"):
            self.null_num_column_names.append(features[1])
        if len(features) == 2 and features[1].endswith("_zero"):
            self.zero_num_column_names.append(features[1])
        if len(features) == 3:
            self.null_num_column_names.append(features[1])
            self.zero_num_column_names.append(features[2])
        for feature in features:
            self.assign_feature(ContinuousFeature(feature, column_type=float), feature)
            logger.info(f"Column '{feature}' assigned as float based feature")

    def _assign_int_feature(self, feature):
        """
        Assign int based feature to int columns
        """
        features = self._preprocess_nan_cols(feature, fillna_strategy="mean")
        self.assign_feature(ContinuousFeature(features[0], column_type=int), features[0])
        logger.info(f"Column '{features[0]}' assigned as int based feature")
        if len(features) > 1:
            for feature in features[1:]:
                if feature.endswith("_null"):
                    self.null_num_column_names.append(feature)
                if feature.endswith("_zero"):
                    self.zero_num_column_names.append(feature)
                self.assign_feature(ContinuousFeature(feature, column_type=float), feature)
                logger.info(f"Column '{feature}' assigned as float based feature")

    def _assign_categ_feature(self, feature):
        """
        Assign categorical based feature to categorical columns
        """
        feature = self._preprocess_categ_params(feature)
        self.assign_feature(CategoricalFeature(feature), feature)
        logger.info(f"Column '{feature}' assigned as categorical based feature")

    def _assign_date_feature(self, feature):
        """
        Assign date feature to date columns
        """
        features = self._preprocess_nan_cols(feature, fillna_strategy="mode")
        self.assign_feature(DateFeature(features[0]), features[0])
        logger.info(f"Column '{features[0]}' assigned as date feature")
        if len(features) == 2:
            self.null_num_column_names.append(features[1])
            self.assign_feature(ContinuousFeature(features[1]), features[1])
            logger.info(f"Column '{features[1]}' assigned as float feature")

    def _assign_binary_feature(self, feature):
        """
        Assign binary feature to binary columns
        """
        feature = self._preprocess_categ_params(feature)
        self.assign_feature(BinaryFeature(feature), feature)
        logger.info(f"Column '{feature}' assigned as binary feature")

    def _assign_fk_feature(self):
        """
        Assign corresponding to FK null column and preprocess if required.
        """
        for fk_name, config in self.foreign_keys_mapping.items():
            if "joined_sample" in config and config["joined_sample"]:
                self.__sample_only_joined_rows(fk_name)
            else:
                for fk_column in self.fk_columns:
                    features = self._preprocess_nan_cols(fk_column, fillna_strategy="mode")
                    if len(features) > 1:
                        self.assign_feature(
                            ContinuousFeature(features[1], column_type=int), features[1]
                        )

    def _assign_uuid_null_feature(self, feature):
        """
        Assign corresponding to uuid column null column and preprocess if required.
        """
        features = self._preprocess_nan_cols(feature, fillna_strategy="text")
        if len(features) == 2:
            self.null_num_column_names.append(features[1])
            self.assign_feature(ContinuousFeature(features[1]), features[1])
            logger.info(f"Column '{features[1]}' assigned as float feature")

    def pipeline(self) -> pd.DataFrame:
        if self.foreign_keys_list:
            self._assign_fk_feature()
            self._preprocess_fk_params()
            self._drop_fk_columns()

        self.primary_keys_mapping.update(self.unique_keys_mapping)
        pk_uq_keys_mapping = self.primary_keys_mapping
        if pk_uq_keys_mapping:
            self.__set_types(pk_uq_keys_mapping)
            self.__map_text_pk()

        for column in self.df.columns:
            if column in self.str_columns:
                self._assign_char_feature(column)
            if column in self.email_columns:
                self._assign_email_feature(column)
            elif column in self.float_columns:
                self._assign_float_feature(column)
            elif column in self.int_columns:
                self._assign_int_feature(column)
            elif column in self.categ_columns:
                self._assign_categ_feature(column)
            elif column in self.date_columns:
                self._assign_date_feature(column)
            elif column in self.binary_columns:
                self._assign_binary_feature(column)
            elif column in self.uuid_columns:
                logger.info(f"Column '{column}' defined as UUID column")
                self._assign_uuid_null_feature(column)
        self.fit()

        # The end of the run related to the preprocessing stage
        MlflowTracker().end_run()

        return self.df<|MERGE_RESOLUTION|>--- conflicted
+++ resolved
@@ -92,11 +92,8 @@
         self.format = self.metadata[self.table_name].get("format", {})
         self.nan_labels_dict = dict()
         self.nan_labels_in_uuid = dict()
-<<<<<<< HEAD
-=======
         self.cast_to_integer = set()
         self.cast_to_float = set()
->>>>>>> d1424b9f
 
 
 class Dataset(BaseDataset):
@@ -117,10 +114,7 @@
             main_process,
             paths
         )
-<<<<<<< HEAD
-=======
         self._cast_to_numeric()
->>>>>>> d1424b9f
         self.nan_labels_dict = get_nan_labels(self.df.drop(columns=self.categ_columns))
         self.df = nan_labels_to_float(self.df, self.nan_labels_dict)
 
@@ -390,8 +384,6 @@
             for column, data_type in self.fields.items()
             if column in self.df.columns
         }
-<<<<<<< HEAD
-=======
         int_fields = {
             column: "int"
             for column, dtype in self.fields.items()
@@ -404,7 +396,6 @@
             if column in self.cast_to_float
         }
         self.fields.update(float_fields)
->>>>>>> d1424b9f
         for column in self.nan_labels_dict.keys():
             self.fields[column] = (
                 "int" if all(x.is_integer() for x in self.df[column].dropna()) else "float"
@@ -527,10 +518,7 @@
                 for col in self.df.columns
                 if self.df[col].fillna("?").nunique() <= 50
                 and col not in self.binary_columns
-<<<<<<< HEAD
                 and col not in self.custom_categ_columns
-=======
->>>>>>> d1424b9f
             ]
         )
         self.categ_columns.update(self.custom_categ_columns)
