--- conflicted
+++ resolved
@@ -582,33 +582,11 @@
             return 0
 
     def __handle_nan_values_in_uuid(self, x, non_uuid_values):
-<<<<<<< HEAD
-        if x.isnull().sum() > 0:
-            null_mask = x.isnull()
-            self.df[f"{x.name}_null"] = null_mask.astype(float)
-        elif len(non_uuid_values) == 1:
-=======
         if len(non_uuid_values) == 1:
->>>>>>> 168d46da
             unique_non_uuid = next(iter(non_uuid_values))
 
             logger.info(f"Column '{x.name}' contains a unique non-UUID/ULID "
                         f"value '{unique_non_uuid}'. It will be treated "
-<<<<<<< HEAD
-                        f"as a null label and replaced with NaN."
-                        )
-
-            # add column name and label to the dict of nan_labels
-            self.nan_labels_in_uuid[x.name] = unique_non_uuid
-            x.replace(unique_non_uuid, np.nan, inplace=True)
-            null_mask = x.isnull()
-            null_column_name = f"{x.name}_null"
-            self.df[null_column_name] = null_mask.astype(float)
-
-            print(f'!!!!!!!!!!!!!!!!!!!!!!!!!!!!!!!!!!!!!!!!!!!!!!!!!!!!!')
-            print(f"null_column_name: {null_column_name}")
-            print(f"self.df[null_column_name]unique(): {self.df[null_column_name].unique()}")
-=======
                         f"as a null label and replaced with nulls."
                         )
             self.nan_labels_in_uuid[x.name] = unique_non_uuid
@@ -645,7 +623,6 @@
             # null_column_name = f"{x.name}_null"
             # self.df[null_column_name] = null_mask.astype(float)
             # self.uuid_null_columns.add(null_column_name)
->>>>>>> 168d46da
 
             print(f'!!!!!!!!!!!!!!!!!!!!!!!!!!!!!!!!!!!!!!!!!!!!!!!!!!!!!')
             print(f"self.nan_labels_in_uuid: {self.nan_labels_in_uuid}")
@@ -662,12 +639,6 @@
             self.nan_labels_in_uuid = {}
             data_subset = data_subset.apply(self._is_valid_uuid)
 
-<<<<<<< HEAD
-            print(f'!!!!!!!!!!!!!!!!!!!!!!!!!!!!!!!!!!!!!!!!!!!!!!!!!!!!!')
-            print(f"data_subset: {data_subset}")
-
-=======
->>>>>>> 168d46da
             self.uuid_columns_types = dict(data_subset[data_subset.isin([1, 2, 3, 4, 5, "ulid"])])
             self.uuid_columns = set(self.uuid_columns_types.keys())
 
@@ -789,17 +760,10 @@
         self._set_categorical_columns()
         self._set_long_text_columns()
         self._set_email_columns()
-<<<<<<< HEAD
 
         for col in self.df.columns:
             col_no_na = self.df[col].dropna()
 
-=======
-
-        for col in self.df.columns:
-            col_no_na = self.df[col].dropna()
-
->>>>>>> 168d46da
             if col_no_na.dtype in ["int", "int64"]:
                 self.int_columns.add(col)
             elif col_no_na.dtype in ["float", "float64"]:
@@ -1271,20 +1235,8 @@
         columns_nan_labels = get_nan_labels(self.df)
         self.df = nan_labels_to_float(self.df, columns_nan_labels)
 
-<<<<<<< HEAD
-        print(f'!!!!!!!!!!!!!!!!!!!!!!!!!!!!!!!!!!!!!!!!!!!!!!!!!!!!!')
-        print(f"columns_nan_labels: {columns_nan_labels}")
-        print(f"nan_labels_in_uuid to be merged: {self.nan_labels_in_uuid}")
-
         columns_nan_labels.update(self.nan_labels_in_uuid)
 
-        print(f'!!!!!!!!!!!!!!!!!!!!!!!!!!!!!!!!!!!!!!!!!!!!!!!!!!!!!')
-        print(f"After update columns_nan_labels: {columns_nan_labels}")
-
-=======
-        columns_nan_labels.update(self.nan_labels_in_uuid)
-
->>>>>>> 168d46da
         if self.foreign_keys_list:
             self._assign_fk_feature()
             self._preprocess_fk_params()
