from typing import Dict, Optional, List, Tuple, Set
import pickle
from uuid import UUID
from datetime import datetime
import base32_crockford
from collections import Counter
import re

import numpy as np
import dill
import pandas as pd
from pandas._libs.tslibs.parsing import guess_datetime_format
from scipy.stats import gaussian_kde
import tqdm
from loguru import logger

from syngen.ml.vae.models.features import (
    CategoricalFeature,
    CharBasedTextFeature,
    EmailFeature,
    ContinuousFeature,
    DateFeature,
    BinaryFeature,
)
from syngen.ml.utils import (
    get_nan_labels,
    nan_labels_to_float,
    get_date_columns,
)
from syngen.ml.data_loaders import DataLoader
from syngen.ml.utils import slugify_parameters
from syngen.ml.utils import fetch_config, clean_up_metadata
from syngen.ml.mlflow_tracker import MlflowTracker


class BaseDataset:
    def __init__(
        self,
        df: pd.DataFrame,
        schema: Optional[Dict],
        metadata: Dict,
        table_name: str,
        main_process: str,
        paths: Dict
    ):
        self.df = df
        self.fields = schema.get("fields", {})
        self.schema_format = schema.get("format")
        self.metadata = metadata
        self.table_name = table_name
        self.paths = paths
        self.main_process = main_process
        self.features: Dict = dict()
        self.columns: Dict = dict()
        self.is_fitted: bool = False
        self.all_columns: List = list()
        self.null_num_column_names: List = list()
        self.zero_num_column_names: List = list()
        self.nan_labels_dict: Dict = dict()
        self.uuid_columns: Set = set()
        self.uuid_columns_types: Dict = dict()
        self.dropped_columns: Set = set()
        self.order_of_columns: List = list()
        self.categ_columns: Set = set()
        self.str_columns: Set = set()
        self.float_columns: Set = set()
        self.int_columns: Set = set()
        self.date_columns: Set = set()
        self.date_mapping: Dict = dict()
        self.binary_columns: Set = set()
        self.email_columns: Set = set()
        self.long_text_columns: Set = set()
        self.primary_keys_mapping: Dict = dict()
        self.primary_keys_list: List = list()
        self.primary_key_name: Optional[str] = None
        self.pk_columns: List = list()
        self.unique_keys_mapping: Dict = dict()
        self.unique_keys_mapping_list: List = list()
        self.unique_keys_list: List = list()
        self.uq_columns_lists: List = list()
        self.uq_columns: List = list()
        self.foreign_keys_mapping: Dict = dict()
        self.foreign_keys_list: List = list()
        self.fk_columns: List = list()
        self.dropped_columns: Set = fetch_config(
            self.paths["train_config_pickle_path"]
        ).dropped_columns
        self.order_of_columns: List = fetch_config(
            self.paths["train_config_pickle_path"]
        ).columns
        self.format = self.metadata[self.table_name].get("format", {})
        self.nan_labels_dict = dict()
        self.nan_labels_in_uuid = dict()


class Dataset(BaseDataset):
    def __init__(
        self,
        df: pd.DataFrame,
        schema: Optional[Dict],
        metadata: Dict,
        table_name: str,
        main_process: str,
        paths: Dict
    ):
        super().__init__(
            df,
            schema,
            metadata,
            table_name,
            main_process,
            paths
        )
        self.nan_labels_dict = get_nan_labels(self.df.drop(columns=self.categ_columns))
        self.df = nan_labels_to_float(self.df, self.nan_labels_dict)

    def __getstate__(self) -> Dict:
        """
        Return a dictionary of the dataset's state
        """
        clean_up_metadata(self.metadata)
        dataset_instance = self.__dict__.copy()
        attribute_keys_to_remove = ["df", "non_existent_columns"]

        for attr_key in attribute_keys_to_remove:
            if attr_key in dataset_instance:
                del dataset_instance[attr_key]
        return dataset_instance

    def __set_pk_key(self, config_of_keys: Dict):
        """
        Set up primary key for the table
        """
        self.primary_keys_mapping = {
            key: value
            for (key, value) in config_of_keys.items()
            if config_of_keys.get(key).get("type") == "PK"
        }

        self.primary_keys_list = list(self.primary_keys_mapping.keys())
        self.primary_key_name = self.primary_keys_list[0] if self.primary_keys_list else None
        pk_columns_lists = [val["columns"] for val in self.primary_keys_mapping.values()]
        self.pk_columns = [col for uq_cols in pk_columns_lists for col in uq_cols]

        if self.primary_key_name is None:
            logger.info("No primary key was set.")
        if self.primary_key_name:
            logger.info(f"The primary key name was set: {self.primary_key_name}")
            self._validate_pk_key()

    def _validate_pk_key(self):
        """
        Check null values and uniqueness in primary key
        """
        errors = []
        # Check NA values in primary key columns
        if self.df[self.pk_columns].isna().any(axis=None):
            pk_columns_with_na = [
                column for column in self.pk_columns if self.df[column].isna().any()
            ]
            error_msg = (
                f"The primary key '{self.primary_key_name}' "
                f"contains null values in columns: {pk_columns_with_na}. "
            )
            errors.append(error_msg)

        # Check uniqueness of primary key
        if self.df[self.pk_columns].duplicated().any():
            error_msg = (
                f"The primary key '{self.primary_key_name}' "
                f"contains duplicates. "
            )
            errors.append(error_msg)

        if errors:
            raise ValueError(
                " ".join(errors) + "Please check the original data."
            )
        else:
            logger.info("Values in primary key are unique.")

    def __set_uq_keys(self, config_of_keys: Dict):
        """
        Set up unique keys for the table
        """
        self.unique_keys_mapping = {
            key: value
            for (key, value) in config_of_keys.items()
            if config_of_keys.get(key).get("type") == "UQ"
        }
        self.unique_keys_mapping_list = list(self.unique_keys_mapping.keys())
        self.unique_keys_list = (
            self.unique_keys_mapping_list if self.unique_keys_mapping_list else []
        )
        self.uq_columns_lists = [
            val["columns"] for val in self.unique_keys_mapping.values()
        ]
        self.uq_columns = [
            col for uq_cols in self.uq_columns_lists for col in uq_cols
        ]

        if not self.unique_keys_list:
            logger.info("No unique keys were set.")
        if self.unique_keys_list:
            logger.info(f"The unique keys were set: {self.unique_keys_list}")
            self._validate_uq_keys()

    def _validate_uq_keys(self):
        """
        Check null values and uniqueness in unique keys
        """
        uq_keys_mapping = dict(
            zip(self.unique_keys_mapping_list, self.uq_columns_lists)
        )
        errors = []
        for key_name, key_columns in uq_keys_mapping.items():
            # explicitly check for > 1 null values in unique key columns
            all_na_mask = self.df[key_columns].isna().all(axis=1)
            if all_na_mask.sum() > 1:
                error_msg = (
                    f"The unique key '{key_name}' contains > 1 null values. "
                )
                errors.append(error_msg)

            not_all_na_mask = ~all_na_mask
            if self.df[not_all_na_mask][key_columns].duplicated().any():
                error_msg = (
                    f"Values in the unique key '{key_name}' are not unique. "
                )
                errors.append(error_msg)

        if errors:
            raise ValueError(
                " ".join(errors) + "Please check the original data."
            )
        else:
            logger.info("Values in unique keys are unique.")

    def _filter_dropped_keys(self, config_of_keys: Dict, type_of_key: str) -> Tuple[Dict, Set]:
        """
        Filter out keys that contain empty columns
        """
        filtered_keys = {}
        dropped_keys = set()

        for key, value in config_of_keys.items():
            if value.get("type") == type_of_key:
                if any(
                    column for column in value.get("columns") if column in self.dropped_columns
                ):
                    dropped_keys.add(key)
                else:
                    filtered_keys[key] = value

        return filtered_keys, dropped_keys

    def __set_fk_keys(self, config_of_keys: Dict):
        """
        Set up foreign keys for the table
        """
        self.foreign_keys_mapping, dropped_fk_keys = self._filter_dropped_keys(
            config_of_keys, "FK"
        )
        self.foreign_keys_list = list(self.foreign_keys_mapping.keys())
        fk_columns_lists = [val["columns"] for val in self.foreign_keys_mapping.values()]
        self.fk_columns = [col for fk_cols in fk_columns_lists for col in fk_cols]

        if dropped_fk_keys:
            logger.info(
                f"The following foreign keys were dropped: {', '.join(dropped_fk_keys)} "
                f"as they contain empty columns: "
                f"{', '.join(self.dropped_columns.union(self.fk_columns))}"
            )

        if self.foreign_keys_list:
            logger.info(
                f"The following foreign keys were set: {', '.join(self.foreign_keys_list)}"
            )
        if not self.foreign_keys_list:
            logger.info("No foreign keys were set.")

    def __set_types(self, pk_uq_keys_mapping):
        """
        Set up list of data types of primary and unique keys
        """
        self.pk_uq_keys_types = {}
        for key_name, config in pk_uq_keys_mapping.items():
            key_columns = config.get("columns")
            for column in key_columns:
                column_type = (
                    str
                    if column
                    in (
                        self.str_columns
                        | self.email_columns
                        | self.categ_columns
                        | self.date_columns
                        | self.long_text_columns
                        | self.uuid_columns
                    )
                    else float
                )
                self.pk_uq_keys_types[column] = column_type

    def __map_text_pk(self):
        for pk, pk_type in self.pk_uq_keys_types.items():
            if pk_type is str:
                mapper = {k: n for n, k in enumerate(self.df[pk])}
                with open(f"{self.paths['fk_kde_path']}{pk}_mapper.pkl", "wb") as file:
                    pickle.dump(mapper, file)

    def __set_metadata(self):
        config_of_keys = self.metadata.get(self.table_name, {}).get("keys")

        if config_of_keys is not None:
            self.__set_pk_key(config_of_keys)
            self.__set_uq_keys(config_of_keys)
            self.__set_fk_keys(config_of_keys)

    def launch_detection(self):
        self._launch_detection()

    def _launch_detection(self):
        table_config = self.metadata.get(self.table_name, {})
        self._set_non_existent_columns(table_config)
        self._update_metadata(table_config)
        self._update_schema()
        self.__set_metadata()
        self._common_detection()
        self.__detection_pipeline()

    def _common_detection(self):
        """
        Identify and classify data types within the dataset, including
        binary columns, categorical columns, UUID columns, long text columns,
        and email columns.

        This process is agnostic to the file format of the dataset.
        """
        self._set_binary_columns()
        self._set_categorical_columns()
        self._set_uuid_columns()
        self._set_long_text_columns()
        self._set_email_columns()

    def _update_schema(self):
        """
        Synchronize the schema of the table with dataframe
        """
        self.fields = {
            column: data_type
            for column, data_type in self.fields.items()
            if column in self.df.columns
        }
        for column in self.nan_labels_dict.keys():
            self.fields[column] = (
                "int" if all(x.is_integer() for x in self.df[column].dropna()) else "float"
            )

    def _check_if_column_in_removed(self):
        """
        Exclude the column from the list of categorical columns
        if it was removed previously as empty column
        """
        removed = [
            col
<<<<<<< HEAD
            for col, data_type in self.fields.items()
=======
            for col, data_type in self.schema.items()
>>>>>>> b7c09661
            if data_type == "removed"
        ]
        for col in list(self.categ_columns):
            if col in removed:
                self.categ_columns.remove(col)
                logger.warning(
                    f"The column '{col}' was excluded from the list of categorical columns "
                    f"as far as this column is empty and was removed from the table - "
                    f"'{self.table_name}'"
                )
            continue

    def _check_if_column_existed(self):
        """
        Exclude the column from the list of categorical columns
        if it doesn't exist in the table
        """
        removed_columns = []
        for col in self.categ_columns:
            if col not in self.df.columns:
                removed_columns.append(col)
            continue

        self.categ_columns = set([i for i in self.categ_columns if i not in removed_columns])

        if removed_columns:
            logger.warning(
                f"The columns - {', '.join(removed_columns)} were mentioned as categorical "
                f"in the metadata of the table - '{self.table_name}'. "
                f"It seems that the columns are absent in the table - '{self.table_name}'. "
                f"Please, check the metadata file"
            )

    def _check_if_not_key(self, column: str, column_list: List, key_type: str):
        """
        Exclude the column from the list of categorical columns
        if it relates to certain type of key
        """
        if column in column_list:
            logger.warning(
                f"The column '{column}' was excluded from the list of categorical columns "
                f"as far as this column was set as the {key_type} of the table - "
                f"'{self.table_name}'"
            )
            self.categ_columns.discard(column)

    def _check_if_not_key_column(self):
        """
        Exclude the column from the list of categorical columns
        if it relates to primary key, unique key or foreign key
        """
        for col in list(self.categ_columns):
            self._check_if_not_key(column=col, column_list=self.pk_columns, key_type="primary key")
            self._check_if_not_key(column=col, column_list=self.uq_columns, key_type="unique key")
            self._check_if_not_key(column=col, column_list=self.fk_columns, key_type="foreign key")

    def _check_if_column_binary(self):
        """
        Remove the column from the list of binary columns
        """

        self.binary_columns = set(
            [col for col in self.binary_columns if col not in self.categ_columns]
        )

    def _fetch_categorical_columns(self):
        """
        Fetch the categorical columns from the metadata
        """
        metadata_of_table = self.metadata.get(self.table_name)

        if metadata_of_table is not None:
            self.categ_columns = set(
                metadata_of_table.get("train_settings", {})
                .get("column_types", {})
                .get("categorical", [])
            )
        if self.categ_columns:
            logger.info(
                f"The columns - {', '.join(self.categ_columns)} were defined as categorical "
                f"due to the information from the metadata of the table - '{self.table_name}'"
            )

    def _check_if_column_categorical(self):
        if self.categ_columns:
            self._check_if_column_in_removed()
            self._check_if_column_existed()
            self._check_if_not_key_column()
            self._check_if_column_binary()

    def _set_binary_columns(self):
        """
        Set up the list of binary columns based on the count of unique values in the column
        """
        self.binary_columns = set(
            [col for col in self.df.columns if self.df[col].fillna("?").nunique() == 2]
        )

    def _define_categorical_columns(self):
        """
        Define the list of categorical columns based on the count of unique values in the column
        """
        defined_columns = set(
            [
                col
                for col in self.df.columns
<<<<<<< HEAD
                if self.df[col].fillna("?").nunique() <= 50
                and col not in self.binary_columns
=======
                if self.df[col].dropna().nunique() <= 50 and col not in self.binary_columns
>>>>>>> b7c09661
            ]
        )
        self.categ_columns.update(defined_columns)

    # TODO: cache this function calls (?)
    def _select_str_columns(self) -> List[str]:
        """
        Select the text columns
        """
        if self.schema_format == "CSV":
            text_columns = [
                col for col, dtype in dict(self.df.dtypes).items()
                if dtype in ["object", "string"]
            ]
        else:
            text_columns = [
                col
<<<<<<< HEAD
                for col, data_type in self.fields.items()
=======
                for col, data_type in self.schema.items()
>>>>>>> b7c09661
                if data_type == "string"
            ]
        return text_columns

    def _set_categorical_columns(self):
        """
        Set up the list of categorical columns
        """
        self._fetch_categorical_columns()
        self._define_categorical_columns()
        self._check_if_column_categorical()

    def _set_long_text_columns(self):
        """
        Set up the list of columns with long texts (> 200 symbols)
        """
        text_columns = self._select_str_columns()
        data_subset = self.df[text_columns]

        if not data_subset.empty:
            data_subset = data_subset.loc[
                :, data_subset.apply(lambda x: (x.astype(str).str.len() > 200).any())
            ]
            self.long_text_columns = set(data_subset.columns)
            self.long_text_columns = (self.long_text_columns - self.categ_columns
                                      - self.binary_columns)
            if self.long_text_columns:
                logger.info(
                    f"Please note that the columns - {self.long_text_columns} contain "
                    f"long texts (> 200 symbols). Such texts' handling consumes "
                    f"significant resources and results in poor quality content, "
                    f"therefore this column(-s) will be generated using "
                    f"a simplified statistical approach"
                )

    def _set_email_columns(self):
        """
        Set up the list of columns with emails (defined by count of @ symbols)
        """
        text_columns = self._select_str_columns()
        data_subset = self.df[text_columns]

        if not data_subset.empty:
            # @ presents in more than 4/5 of not None values of every column
            email_pattern = r'^[A-Za-z0-9._%+-]+@[A-Za-z0-9.-]+\.[A-Za-z]{2,}$'
            count_emails = data_subset.apply(
                lambda col: col.str.contains(email_pattern), axis=1
            ).sum()
            adjusted_count = count_emails.values * 1.25  # inverse to 4/5
            non_na_values_count = data_subset.count().values
            filter_mask = adjusted_count > non_na_values_count
            data_subset = data_subset.loc[
                :, filter_mask
            ]
            self.email_columns = set(data_subset.columns)
            self.email_columns = self.email_columns - self.categ_columns - self.binary_columns

    @staticmethod
    def _is_valid_ulid(uuid):
        """
        Check if uuid_to_test is a valid ULID (https://github.com/ulid/spec)
        """
        # ULID pattern check using regex
        if not re.match(r'^[0123456789ABCDEFGHJKMNPQRSTVWXYZ]{26}$', uuid):
            return
        try:
            ulid_timestamp = uuid[:10]
            ulid_timestamp_int = base32_crockford.decode(ulid_timestamp)
            datetime.fromtimestamp(ulid_timestamp_int / 1000.0)
            return "ulid"
        except Exception:
            return

    def _is_valid_uuid(self, x):
        """
        Check if uuid_to_test is a valid UUID
        If there are no NaNs and single non UUID/ULID value,
        it is treated as nan_label and set as NaN.
        """
        result = []
        non_uuid_values = set()
        contain_nan = x.isnull().sum() > 0

        for i in x.dropna().unique():
            is_uuid = False
            for v in [1, 2, 3, 4, 5]:
                try:
                    uuid_obj = UUID(i, version=v)
                    if str(uuid_obj) == i or str(uuid_obj).replace("-", "") == i:
                        result.append(v)
                        is_uuid = True
                        break
                except (ValueError, AttributeError, TypeError):
                    continue

            if not is_uuid:
                ulid_result = self._is_valid_ulid(i)
                if ulid_result:
                    result.append(ulid_result)
                else:
                    non_uuid_values.add(i)

        if result:
            most_common_uuid_type = (
                max(set(result), key=result.count)
            )

            if not non_uuid_values:
                return most_common_uuid_type

            if not contain_nan and len(non_uuid_values) == 1:
                self.__handle_nan_label_in_uuid(x, non_uuid_values)
                return most_common_uuid_type

            if len(non_uuid_values) > 1 or (contain_nan and non_uuid_values):
                warning_msg = f"Column '{x.name}' contains UUID/ULID values"
                if len(non_uuid_values) >= 1:
                    warning_msg += f", and non-UUID/ULID value/s {non_uuid_values}"
                if contain_nan:
                    warning_msg += ", and null value/s"
                warning_msg += ". The column will be treated as a text column."
                logger.warning(warning_msg)
                return
        else:
            return

    def __handle_nan_label_in_uuid(self, x, non_uuid_values):
        """
        Replaces the unique non-UUID/ULID value with NaNs
        Updates the nan_labels_in_uuid dictionary and
        adds it to nan_labels_dict dict
        """
        unique_non_uuid = next(iter(non_uuid_values))

        logger.info(f"Column '{x.name}' contains a unique non-UUID/ULID "
                    f"value '{unique_non_uuid}'. It will be treated "
                    f"as a null label and replaced with nulls."
                    )
        self.nan_labels_in_uuid[x.name] = unique_non_uuid
        self.df[x.name].replace(unique_non_uuid, np.nan, inplace=True)
        # update the nan_labels_dict with nan_labels_in_uuid
        self.nan_labels_dict.update(self.nan_labels_in_uuid)

    def _set_uuid_columns(self):
        """
        Set up the list of columns with UUIDs
        """

        text_columns = self._select_str_columns()
        data_subset = self.df[text_columns]

        if not data_subset.empty:
            data_subset = data_subset.apply(self._is_valid_uuid)

            self.uuid_columns_types = dict(data_subset[data_subset.isin([1, 2, 3, 4, 5, "ulid"])])
            self.uuid_columns = set(self.uuid_columns_types.keys())

    def _set_date_columns(self):
        """
        Set up the list of date columns
        """
        self.date_columns = (
            get_date_columns(self.df, list(self.str_columns))
            - self.email_columns
            - self.categ_columns
            - self.binary_columns
            - self.long_text_columns
        )

    def _remove_non_existent_columns(self, columns: list, key: str, key_type: str) -> list:
        """
        Remove the columns from the table metadata which are absent in the table
        """
        updated_columns = []
        for column in columns:
            if column in self.non_existent_columns:
                logger.warning(
                    f"The column - '{column}' was excluded from the {key_type} - "
                    f"'{key}' as far as this column doesn't exist in the table - "
                    f"'{self.table_name}'"
                )
            else:
                updated_columns.append(column)
        return updated_columns

    def _update_metadata(self, table_config: Dict):
        """
        Update the metadata of the table by removing the columns which are absent in the table
        but mentioned in the metadata
        """
        table_metadata = table_config.get("keys", {})
        for key in list(table_metadata.keys()):
            key_type = table_metadata[key].get("type")
            updated_columns = self._remove_non_existent_columns(
                table_metadata[key].get("columns", []), key, key_type
            )
            table_metadata[key]["columns"] = updated_columns
            if not table_metadata[key]["columns"]:
                logger.warning(
                    f"All columns in the key {key} are empty, "
                    f"so it will be removed from the table's metadata"
                )
                table_metadata[key].pop(key, None)
                self.metadata[self.table_name]["keys"].pop(key, None)

    def _set_non_existent_columns(self, table_config: Dict):
        """
        Set up the list of columns which are absent in the table
        """
        non_existent_columns = {
            column
            for key_config in table_config.get("keys", {}).values()
            for column in key_config.get("columns", [])
            if column not in self.df.columns
        }

        self.non_existent_columns = non_existent_columns - self.dropped_columns

    @staticmethod
    def __define_date_format(date_text: pd.DataFrame):
        """
        Define the most common date format.
        Supported date formats -
        MM/DD/YYYY; MM-DD-YYYY; DD/MM/YYYY; DD-MM-YYYY;
        YYYY/MM/DD; YYYY-MM-DD; MMM DD, YYYY; MMM DD YYYY;
        DD MMM YYYY; YYYY-MM-DD HH:MM:SS

        Not supported formats -
        MM/DD/YY, DD/MM/YY, YY/MM/DD, MM-DD-YY, DD-MM-YY

        """
        pattern = (
            r"\s{0,1}\d+[-/\\:\.]\s{0,1}\d+[-/\\:\.]\s{0,1}\d+|"
            r"[A-Z][a-z]+ \d{1,2} \d{4}|"
            r"[A-Z][a-z]+ \d{1,2}, \d{4}|"
            r"\d{2} [A-Z][a-z]+ \d{4}|"
            r"\d{2}[-][A-Z][a-z]+[-]\d{2}|"
            r"\d{4}[-/\\]\d{1,2}"
        )
        types = []
        n_samples = min(100, len(date_text.dropna()))
        sample = date_text.dropna().sample(n_samples).values
        for i in sample:
            date_format = guess_datetime_format(re.match(pattern, i).group(0))
            types.append(date_format)
        if not list(filter(lambda x: bool(x), types)) or not types:
            return "%d-%m-%Y"
        if Counter(types).most_common(1)[0][0] is None:
            return Counter(types).most_common(2)[1][0]
        return Counter(types).most_common(1)[0][0]

    def _set_date_format(self):
        """
        Define the date format for each date column
        """
        self.date_mapping = {
            column: self.__define_date_format(self.df[column])
            for column in self.date_columns
        }

    def _csv_data_pipeline(self):
        """
        Divide columns in dataframe into groups -
        binary, categorical, integer, float, string, date
        in case metadata of the table is absent
        """
        for col in self.df.columns:
            col_no_na = self.df[col].dropna()

            if col_no_na.dtype in ["int", "int64"]:
                self.int_columns.add(col)
            elif col_no_na.dtype in ["float", "float64"]:
                self.float_columns.add(col)

        float_to_int_cols = set()
        for col in self.float_columns:
            if all(x.is_integer() for x in self.df[col].dropna()):
                float_to_int_cols.add(col)

        self.int_columns = (self.int_columns | float_to_int_cols) - (
            self.categ_columns | self.binary_columns
        )
        self.float_columns = (
            self.float_columns - self.categ_columns - self.int_columns - self.binary_columns
        )
        self.str_columns = (
            set(self.df.columns)
            - self.float_columns
            - self.categ_columns
            - self.int_columns
            - self.binary_columns
            - self.long_text_columns
            - self.email_columns
            - self.uuid_columns
        )
        self.categ_columns -= self.long_text_columns
        self._set_date_columns()
        self.str_columns -= self.date_columns
        self.uuid_columns = self.uuid_columns - self.categ_columns - self.binary_columns
        self.uuid_columns_types = {
            k: v for k, v in self.uuid_columns_types.items() if k in self.uuid_columns
        }
        self._set_date_format()

    def _avro_data_pipeline(self):
        """
        Divide columns in dataframe into groups - binary, categorical, integer, float, string, date
        in case metadata of the table in Avro format is present
        """
        self.int_columns = set(
            column for column, data_type in self.fields.items() if data_type == "int"
        )
        self.int_columns = (self.int_columns - self.categ_columns - self.binary_columns)
        self.float_columns = set(
            column for column, data_type in self.fields.items() if data_type == "float"
        )
        self.float_columns = self.float_columns - self.categ_columns - self.binary_columns
        self.str_columns = set(
            column for column, data_type in self.fields.items() if data_type == "string"
        )
        self.categ_columns -= self.long_text_columns
        self.str_columns = (
            self.str_columns
            - self.categ_columns
            - self.binary_columns
            - self.long_text_columns
            - self.email_columns
            - self.uuid_columns
        )
        self._set_date_columns()
        self.str_columns -= self.date_columns
        self.uuid_columns = self.uuid_columns - self.categ_columns - self.binary_columns
        self.uuid_columns_types = {
            k: v for k, v in self.uuid_columns_types.items() if k in self.uuid_columns
        }
        self._set_date_format()

    def __detection_pipeline(self):
        if self.schema_format == "CSV":
            self._csv_data_pipeline()
        elif self.schema_format == "Avro":
            self._avro_data_pipeline()

        assert len(self.str_columns) + len(self.float_columns) + len(self.int_columns) + len(
            self.date_columns
        ) + len(self.categ_columns) + len(self.binary_columns) + len(self.long_text_columns) + len(
            self.uuid_columns
        ) + len(self.email_columns) == len(
            self.df.columns
        ), (
            "According to number of columns with defined types, "
            "column types are not identified correctly"
        )

        logger.debug(
            f"Count of string columns: {len(self.str_columns)}; "
            + f"Count of email columns: {len(self.email_columns)}; "
            + f"Count of float columns: {len(self.float_columns)}; "
            + f"Count of int columns: {len(self.int_columns)}; "
            + f"Count of categorical columns: {len(self.categ_columns)}; "
            + f"Count of date columns: {len(self.date_columns)}; "
            + f"Count of binary columns: {len(self.binary_columns)}; "
            + f"Count of long text columns: {len(self.long_text_columns)}; "
            + f"Count of uuid columns: {len(self.uuid_columns)}"
        )

    def assign_feature(self, feature, columns):
        name = feature.original_name

        if name in self.features:
            raise Exception(f"{name} is already contained in features")

        if not isinstance(columns, (list, tuple)):
            columns = [columns]

        self.features[name] = feature
        self.columns[name] = columns

    def fit(self):
        for name, feature in self.features.items():
            feature.fit(self.df[self.columns[name]], date_mapping=self.date_mapping)

        self.all_columns = [col for col in self.columns]
        self.is_fitted = True

    def transform(self, data, excluded_features=set()):
        transformed_features = list()
        selected_features = {
            name: feature
            for name, feature in self.features.items()
            if name not in excluded_features
        }
        for name, feature in selected_features.items():
            transformed_features.append(feature.transform(data[self.columns[name]]))
        return transformed_features

    def fit_transform(self, data):
        self.fit()
        return self.transform(data)

    def _check_count_features(self, data):
        return (len(data) == len(self.features)) or (
            len(data) + len(self.fk_columns) == len(self.features)
        )

    def inverse_transform(self, data, excluded_features=set()):
        inverse_transformed_data = list()
        column_names = list()
        if not isinstance(data, list):
            data = [data]
        assert self._check_count_features(data)

        for transformed_data, (name, feature) in tqdm.tqdm(
            iterable=zip(data, self.features.items()),
            desc="Generation of the data...",
            total=len(data),
        ):
            if name not in excluded_features and name not in self.fk_columns:
                column_names.extend(self.columns[name])
                logger.trace(f'Column {name} is being inverse transformed.')
                inverse_transformed_data.append(feature.inverse_transform(transformed_data))

        stacked_data = np.column_stack(inverse_transformed_data)
        data = pd.DataFrame(stacked_data, columns=column_names)

        return data

    def _preprocess_str_params(self, feature: str) -> Tuple[int, int]:
        max_len = int(self.df[feature].apply(lambda line: len(line)).max())
        rnn_units = 16
        if 1 <= max_len < 7:
            rnn_units = 32

        if 6 < max_len < 13:
            rnn_units = 128

        if 12 < max_len < 17:
            rnn_units = 256

        if max_len > 16:
            rnn_units = 512
        return max_len, rnn_units

    def _preprocess_nan_cols(
        self, feature: str, fillna_strategy: str = None, zero_cutoff: float = 0.3
    ) -> tuple:
        """Fill NaN values in numeric column with some value according to strategy.
        Fill NaN values in string columns can only work in 'mode' strategy.
        If NaN values exist additional column is created and added to DataFrame.
        This column has value of 1 in case corresponding row contains NaN and 0 otherwise.
        New column name is built like 'column name'+'_null'.

        Args:
            feature (str): Feature name.
            fillna_strategy (str, optional): Can be 'mean', 'mode' or None.
                                             If None NaN values in column are replaced with 0.
                                             Defaults to None.
                                             Note: string columns only work with 'mode'.

        Returns:
            tuple: Tuple that consists of either feature name or both feature name
            and new null feature name.
        """
        isnull_feature = pd.isnull(self.df[feature])
        num_zeros = (self.df[feature] == 0).sum()
        many_zeros_feature = (num_zeros / (len(self.df[feature]))) > zero_cutoff
        if many_zeros_feature:
            feature_zero = feature + "_zero"
            self.df[feature_zero] = self.df[feature].apply(lambda x: 0 if x == 0 else 1)
            if not isnull_feature.any():
                logger.info(
                    f"Column '{feature}' contains {num_zeros} "
                    f"({round(num_zeros * 100 / (len(self.df[feature])))}%) "
                    f"zero values out of {(len(self.df[feature]))}. "
                    f"Ratio of zeros will be preserved in synthetic data."
                )
                return (feature, feature_zero)
        if isnull_feature.any():
            nan_number = isnull_feature.sum()
            logger.info(
                f"Column '{feature}' contains {nan_number} "
                f"({round(nan_number * 100 / len(isnull_feature), 2)}%) "
                f"empty values out of {len(isnull_feature)}. "
                f"Filling them with {fillna_strategy or 'zero'}."
            )
            if fillna_strategy == "mean":
                fillna_value = self.df[feature].mean()
            elif fillna_strategy == "mode":
                fillna_value = self.df[feature].dropna().mode().sample(1).values[0]
            elif (fillna_strategy == "text") or (fillna_strategy == "email"):
                fillna_value = ""
            else:
                fillna_value = 0

            feature_null = feature + "_null"
            self.df[feature_null] = isnull_feature.astype(int)
            self.df[feature] = self.df[feature].fillna(fillna_value)
            if not many_zeros_feature:
                return (feature, feature_null)
            else:
                return (feature, feature_null, feature_zero)
        else:
            return (feature,)

    def _preprocess_categ_params(self, feature: str):
        self.df[feature] = self.df[feature].fillna("?").astype(str)
        return feature

    @staticmethod
    @slugify_parameters(exclude_params=("fk_kde_path", "fk_column"))
    def _fetch_mapper(fk_kde_path, table_name, pk_table, pk_column, fk_column):
        """
        Fetch the mapper for foreign key in data type - 'string'
        """
        try:
            with open(
                f"{fk_kde_path.replace(table_name, pk_table)}{pk_column}_mapper.pkl",
                "rb",
            ) as file:
                mapper = pickle.load(file)
            return mapper
        except FileNotFoundError:
            logger.warning(
                f"The mapper for the {fk_column} text key is not found. "
                f"Simple sampling will be used."
            )

    @staticmethod
    @slugify_parameters(exclude_params=("kde", "fk_kde_path"))
    def _save_kde_artifacts(kde, fk_kde_path, fk_column):
        """
        Save KDE artifacts
        """
        with open(f"{fk_kde_path}{fk_column}.pkl", "wb") as file:
            dill.dump(kde, file)

        logger.info(f"KDE artifacts saved to {fk_kde_path}{fk_column}.pkl")

    def _preprocess_fk_params(self):
        for fk in self.foreign_keys_list:
            fk_columns = self.foreign_keys_mapping.get(fk).get("columns")
            for fk_column in fk_columns:
                fk_column_values = self.df[fk_column]
                correspondent_pk_table = self.foreign_keys_mapping[fk]["references"]["table"]
                correspondent_pk_col = self.foreign_keys_mapping[fk]["references"]["columns"][0]
                if fk_column_values.dtype in (pd.StringDtype(), "object"):
                    mapper = self._fetch_mapper(
                        fk_kde_path=self.paths["fk_kde_path"],
                        table_name=self.table_name,
                        pk_table=correspondent_pk_table,
                        pk_column=correspondent_pk_col,
                        fk_column=fk_column,
                    )
                    if mapper is None:
                        continue
                    fk_column_values = fk_column_values.map(mapper)
                noise_to_prevent_singularity = np.random.normal(0, 0.0001, len(fk_column_values))
                kde = gaussian_kde(fk_column_values + noise_to_prevent_singularity)
                self._save_kde_artifacts(
                    kde=kde, fk_kde_path=self.paths["fk_kde_path"], fk_column=fk_column
                )

    def _drop_fk_columns(self):
        """
        Drop columns in dataframe which defined as foreign key
        """
        for fk_column in set(self.fk_columns):
            self.df = self.df.drop(fk_column, axis=1)
            logger.debug(
                f"The column - '{fk_column}' dropped from the training process "
                f"as it is defined as FK column and will be sampled from the PK table"
            )

    def __sample_only_joined_rows(self, fk):
        references = self.foreign_keys_mapping.get(fk).get("references")
        pk_table = references.get("table")
        pk_table_data, schema = DataLoader(
            f"model_artifacts/tmp_store/{pk_table}/input_data_{pk_table}.csv"
        ).load_data()
        pk_column_label = references.get("columns")[0]

        drop_index = self.df[~self.df[fk].isin(pk_table_data[pk_column_label].values)].index
        if len(drop_index) > 0:
            logger.info(
                f"{len(drop_index)} rows were deleted, as they did not have matching primary keys."
            )
            logger.info(f"{len(self.df) - len(drop_index)} rows are left in table as input.")
        self.df = self.df.drop(drop_index)

    def _assign_char_feature(self, feature):
        """
        Assign text based feature to text columns
        """
        features = self._preprocess_nan_cols(feature, fillna_strategy="text")
        max_len, rnn_units = self._preprocess_str_params(features[0])
        self.assign_feature(
            CharBasedTextFeature(features[0], text_max_len=max_len, rnn_units=rnn_units),
            features[0],
        )
        logger.info(f"Column '{features[0]}' assigned as text based feature")

        if len(features) > 1:
            for feature in features[1:]:
                if feature.endswith("_null"):
                    self.null_num_column_names.append(feature)
                if feature.endswith("_zero"):
                    self.zero_num_column_names.append(feature)
                self.assign_feature(ContinuousFeature(feature, column_type=float), feature)
                logger.info(f"Column '{feature}' assigned as float based feature")

    def _assign_email_feature(self, feature):
        """
        Assign email feature to text columns
        """
        features = self._preprocess_nan_cols(feature, fillna_strategy="email")
        max_len, rnn_units = 15, 32
        self.assign_feature(
            EmailFeature(features[0], text_max_len=max_len, rnn_units=rnn_units),
            features[0],
        )
        logger.info(f"Column '{features[0]}' assigned as email feature")

        # TODO: encapsulate this logic in a separate function
        if len(features) > 1:
            for feature in features[1:]:
                if feature.endswith("_null"):
                    self.null_num_column_names.append(feature)
                if feature.endswith("_zero"):
                    self.zero_num_column_names.append(feature)
                self.assign_feature(ContinuousFeature(feature, column_type=float), feature)
                logger.info(f"Column '{feature}' assigned as float based feature")

    def _assign_float_feature(self, feature):
        """
        Assign float based feature to float columns
        """
        # num_bins = self.find_clusters(df, float_columns)
        features = self._preprocess_nan_cols(feature, fillna_strategy="mean")
        if len(features) == 2 and features[1].endswith("_null"):
            self.null_num_column_names.append(features[1])
        if len(features) == 2 and features[1].endswith("_zero"):
            self.zero_num_column_names.append(features[1])
        if len(features) == 3:
            self.null_num_column_names.append(features[1])
            self.zero_num_column_names.append(features[2])
        for feature in features:
            self.assign_feature(ContinuousFeature(feature, column_type=float), feature)
            logger.info(f"Column '{feature}' assigned as float based feature")

    def _assign_int_feature(self, feature):
        """
        Assign int based feature to int columns
        """
        features = self._preprocess_nan_cols(feature, fillna_strategy="mean")
        self.assign_feature(ContinuousFeature(features[0], column_type=int), features[0])
        logger.info(f"Column '{features[0]}' assigned as int based feature")
        if len(features) > 1:
            for feature in features[1:]:
                if feature.endswith("_null"):
                    self.null_num_column_names.append(feature)
                if feature.endswith("_zero"):
                    self.zero_num_column_names.append(feature)
                self.assign_feature(ContinuousFeature(feature, column_type=float), feature)
                logger.info(f"Column '{feature}' assigned as float based feature")

    def _assign_categ_feature(self, feature):
        """
        Assign categorical based feature to categorical columns
        """
        feature = self._preprocess_categ_params(feature)
        self.assign_feature(CategoricalFeature(feature), feature)
        logger.info(f"Column '{feature}' assigned as categorical based feature")

    def _assign_date_feature(self, feature):
        """
        Assign date feature to date columns
        """
        features = self._preprocess_nan_cols(feature, fillna_strategy="mode")
        self.assign_feature(DateFeature(features[0]), features[0])
        logger.info(f"Column '{features[0]}' assigned as date feature")
        if len(features) == 2:
            self.null_num_column_names.append(features[1])
            self.assign_feature(ContinuousFeature(features[1]), features[1])
            logger.info(f"Column '{features[1]}' assigned as float feature")

    def _assign_binary_feature(self, feature):
        """
        Assign binary feature to binary columns
        """
        feature = self._preprocess_categ_params(feature)
        self.assign_feature(BinaryFeature(feature), feature)
        logger.info(f"Column '{feature}' assigned as binary feature")

    def _assign_fk_feature(self):
        """
        Assign corresponding to FK null column and preprocess if required.
        """
        for fk_name, config in self.foreign_keys_mapping.items():
            if "joined_sample" in config and config["joined_sample"]:
                self.__sample_only_joined_rows(fk_name)
            else:
                for fk_column in self.fk_columns:
                    features = self._preprocess_nan_cols(fk_column, fillna_strategy="mode")
                    if len(features) > 1:
                        self.assign_feature(
                            ContinuousFeature(features[1], column_type=int), features[1]
                        )

    def _assign_uuid_null_feature(self, feature):
        """
        Assign corresponding to uuid column null column and preprocess if required.
        """
        features = self._preprocess_nan_cols(feature, fillna_strategy="")
        if len(features) == 2:
            self.null_num_column_names.append(features[1])
            self.assign_feature(ContinuousFeature(features[1]), features[1])
            logger.info(f"Column '{features[1]}' assigned as float feature")

    def pipeline(self) -> pd.DataFrame:
        if self.foreign_keys_list:
            self._assign_fk_feature()
            self._preprocess_fk_params()
            self._drop_fk_columns()

        self.primary_keys_mapping.update(self.unique_keys_mapping)
        pk_uq_keys_mapping = self.primary_keys_mapping
        if pk_uq_keys_mapping:
            self.__set_types(pk_uq_keys_mapping)
            self.__map_text_pk()

        for column in self.df.columns:
            if column in self.str_columns:
                self._assign_char_feature(column)
            if column in self.email_columns:
                self._assign_email_feature(column)
            elif column in self.float_columns:
                self._assign_float_feature(column)
            elif column in self.int_columns:
                self._assign_int_feature(column)
            elif column in self.categ_columns:
                self._assign_categ_feature(column)
            elif column in self.date_columns:
                self._assign_date_feature(column)
            elif column in self.binary_columns:
                self._assign_binary_feature(column)
            elif column in self.uuid_columns:
                logger.info(f"Column '{column}' defined as UUID column")
                self._assign_uuid_null_feature(column)
        self.fit()

        # The end of the run related to the preprocessing stage
        MlflowTracker().end_run()

        return self.df<|MERGE_RESOLUTION|>--- conflicted
+++ resolved
@@ -309,7 +309,7 @@
                 with open(f"{self.paths['fk_kde_path']}{pk}_mapper.pkl", "wb") as file:
                     pickle.dump(mapper, file)
 
-    def __set_metadata(self):
+    def _set_metadata(self):
         config_of_keys = self.metadata.get(self.table_name, {}).get("keys")
 
         if config_of_keys is not None:
@@ -325,9 +325,9 @@
         self._set_non_existent_columns(table_config)
         self._update_metadata(table_config)
         self._update_schema()
-        self.__set_metadata()
+        self._set_metadata()
         self._common_detection()
-        self.__detection_pipeline()
+        self._detection_pipeline()
 
     def _common_detection(self):
         """
@@ -364,11 +364,7 @@
         """
         removed = [
             col
-<<<<<<< HEAD
             for col, data_type in self.fields.items()
-=======
-            for col, data_type in self.schema.items()
->>>>>>> b7c09661
             if data_type == "removed"
         ]
         for col in list(self.categ_columns):
@@ -475,12 +471,8 @@
             [
                 col
                 for col in self.df.columns
-<<<<<<< HEAD
                 if self.df[col].fillna("?").nunique() <= 50
                 and col not in self.binary_columns
-=======
-                if self.df[col].dropna().nunique() <= 50 and col not in self.binary_columns
->>>>>>> b7c09661
             ]
         )
         self.categ_columns.update(defined_columns)
@@ -498,11 +490,7 @@
         else:
             text_columns = [
                 col
-<<<<<<< HEAD
                 for col, data_type in self.fields.items()
-=======
-                for col, data_type in self.schema.items()
->>>>>>> b7c09661
                 if data_type == "string"
             ]
         return text_columns
@@ -840,7 +828,7 @@
         }
         self._set_date_format()
 
-    def __detection_pipeline(self):
+    def _detection_pipeline(self):
         if self.schema_format == "CSV":
             self._csv_data_pipeline()
         elif self.schema_format == "Avro":
