--- conflicted
+++ resolved
@@ -49,10 +49,7 @@
     uuid_columns_types: Dict = field(init=False)
     dropped_columns: Set = field(init=False)
     order_of_columns: List = field(init=False)
-<<<<<<< HEAD
-=======
     non_existent_columns: Set = field(init=False)
->>>>>>> ada6a378
 
     def __post_init__(self):
         self._predefine_fields()
@@ -64,17 +61,12 @@
         Return a dictionary of the dataset's state
         """
         dataset_instance = self.__dict__.copy()
-<<<<<<< HEAD
-        if "df" in dataset_instance:
-            del dataset_instance["df"]
-=======
         attribute_keys_to_remove = ["df", "non_existent_columns"]
 
         for attr_key in attribute_keys_to_remove:
             if attr_key in dataset_instance:
                 del dataset_instance[attr_key]
 
->>>>>>> ada6a378
         return dataset_instance
 
     def _predefine_fields(self):
@@ -424,8 +416,6 @@
             get_date_columns(df, list(self.str_columns)) - self.categ_columns - \
             self.binary_columns - self.long_text_columns
 
-<<<<<<< HEAD
-=======
     def _remove_non_existent_columns(self, columns: list, key: str, key_type: str) -> list:
         """
         Remove the columns from the table metadata which are absent in the table
@@ -464,7 +454,6 @@
 
         self.non_existent_columns = non_existent_columns - self.dropped_columns
 
->>>>>>> ada6a378
     def _general_data_pipeline(self, df: pd.DataFrame, schema: Dict, check_object_on_float: bool = True):
         """
         Divide columns in dataframe into groups - binary, categorical, integer, float, string, date
