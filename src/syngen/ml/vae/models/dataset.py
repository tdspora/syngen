--- conflicted
+++ resolved
@@ -44,13 +44,8 @@
         paths: Dict
     ):
         self.df = df
-<<<<<<< HEAD
         self.fields = schema.get("fields", {})
         self.schema_format = schema.get("format")
-=======
-        self.schema = schema.get("fields", {})
-        self.file_format = schema.get("format")
->>>>>>> d27d64aa
         self.metadata = metadata
         self.table_name = table_name
         self.paths = paths
@@ -95,6 +90,7 @@
         ).columns
         self.format = self.metadata[self.table_name].get("format", {})
         self.nan_labels_dict = dict()
+        self.nan_labels_in_uuid = dict()
 
 
 class Dataset(BaseDataset):
@@ -115,14 +111,8 @@
             main_process,
             paths
         )
-<<<<<<< HEAD
         self.nan_labels_dict = get_nan_labels(self.df.drop(columns=self.categ_columns))
         self.df = nan_labels_to_float(self.df, self.nan_labels_dict)
-        self._pipeline()
-=======
-        self.nan_labels_dict = get_nan_labels(self.df)
-        self.df = nan_labels_to_float(self.df, self.nan_labels_dict)
->>>>>>> d27d64aa
 
     def __getstate__(self) -> Dict:
         """
@@ -327,17 +317,16 @@
             self.__set_uq_keys(config_of_keys)
             self.__set_fk_keys(config_of_keys)
 
-    def _pipeline(self):
+    def launch_detection(self):
         table_config = self.metadata.get(self.table_name, {})
         self._set_non_existent_columns(table_config)
-<<<<<<< HEAD
         self._update_metadata(table_config)
         self._update_schema()
         self.__set_metadata()
-        self._common_pipeline()
-        self.__data_pipeline()
-
-    def _common_pipeline(self):
+        self._common_detection()
+        self.__detection_pipeline()
+
+    def _common_detection(self):
         """
         Identify and classify data types within the dataset, including
         binary columns, categorical columns, UUID columns, long text columns,
@@ -351,17 +340,10 @@
         self._set_long_text_columns()
         self._set_email_columns()
 
-=======
-        self._update_table_config(table_config)
-        self.__set_metadata()
-        self.__data_pipeline()
-
->>>>>>> d27d64aa
     def _update_schema(self):
         """
         Synchronize the schema of the table with dataframe
         """
-<<<<<<< HEAD
         self.fields = {
             column: data_type
             for column, data_type in self.fields.items()
@@ -371,21 +353,6 @@
             self.fields[column] = (
                 "int" if all(x.is_integer() for x in self.df[column].dropna()) else "float"
             )
-=======
-        for column in list(self.df.columns):
-            if pd.api.types.is_integer_dtype(self.df[column]):
-                self.schema[column] = "int"
-            elif pd.api.types.is_float_dtype(self.df[column]):
-                if all(x - int(x) == 0 for x in self.df[column].dropna()):
-                    self.schema[column] = "int"
-                else:
-                    self.schema[column] = "float"
-        self.schema = {
-            column: data_type
-            for column, data_type in self.schema.items()
-            if column in self.df.columns
-        }
->>>>>>> d27d64aa
 
     def _check_if_column_in_removed(self):
         """
@@ -394,11 +361,7 @@
         """
         removed = [
             col
-<<<<<<< HEAD
             for col, data_type in self.fields.items()
-=======
-            for col, data_type in self.schema.get("fields", {}).items()
->>>>>>> d27d64aa
             if data_type == "removed"
         ]
         for col in list(self.categ_columns):
@@ -505,13 +468,8 @@
             [
                 col
                 for col in self.df.columns
-<<<<<<< HEAD
                 if self.df[col].fillna("?").nunique() <= 50
                 and col not in self.binary_columns
-=======
-                if self.df[col].dropna().nunique() <= 50
-                   and col not in self.binary_columns
->>>>>>> d27d64aa
             ]
         )
         self.categ_columns.update(defined_columns)
@@ -521,11 +479,7 @@
         """
         Select the text columns
         """
-<<<<<<< HEAD
         if self.schema_format == "CSV":
-=======
-        if self.file_format == "CSV":
->>>>>>> d27d64aa
             text_columns = [
                 col for col, dtype in dict(self.df.dtypes).items()
                 if dtype in ["object", "string"]
@@ -660,12 +614,10 @@
         else:
             return
 
-<<<<<<< HEAD
-=======
     def __handle_nan_label_in_uuid(self, x, non_uuid_values):
         """
         Replaces the unique non-UUID/ULID value with NaNs
-        Updates the nan_labels_in_uuid dictionary and 
+        Updates the nan_labels_in_uuid dictionary and
         adds it to nan_labels_dict dict
         """
         unique_non_uuid = next(iter(non_uuid_values))
@@ -679,7 +631,6 @@
         # update the nan_labels_dict with nan_labels_in_uuid
         self.nan_labels_dict.update(self.nan_labels_in_uuid)
 
->>>>>>> d27d64aa
     def _set_uuid_columns(self):
         """
         Set up the list of columns with UUIDs
@@ -689,7 +640,6 @@
         data_subset = self.df[text_columns]
 
         if not data_subset.empty:
-            self.nan_labels_in_uuid = {}
             data_subset = data_subset.apply(self._is_valid_uuid)
 
             self.uuid_columns_types = dict(data_subset[data_subset.isin([1, 2, 3, 4, 5, "ulid"])])
@@ -798,23 +748,12 @@
             for column in self.date_columns
         }
 
-    def _general_data_pipeline(self):
+    def _csv_data_pipeline(self):
         """
         Divide columns in dataframe into groups -
         binary, categorical, integer, float, string, date
         in case metadata of the table is absent
-<<<<<<< HEAD
-        """
-=======
-
-        """
-        self._set_uuid_columns()
-        self._set_binary_columns()
-        self._set_categorical_columns()
-        self._set_long_text_columns()
-        self._set_email_columns()
-
->>>>>>> d27d64aa
+        """
         for col in self.df.columns:
             col_no_na = self.df[col].dropna()
 
@@ -858,34 +797,16 @@
         Divide columns in dataframe into groups - binary, categorical, integer, float, string, date
         in case metadata of the table in Avro format is present
         """
-<<<<<<< HEAD
         self.int_columns = set(
             column for column, data_type in self.fields.items() if data_type == "int"
-=======
-        self._set_uuid_columns()
-        self._set_binary_columns()
-        self._set_categorical_columns()
-        self._set_long_text_columns()
-        self._set_email_columns()
-        self.int_columns = set(
-            column for column, data_type in self.schema.items() if data_type == "int"
->>>>>>> d27d64aa
         )
         self.int_columns = (self.int_columns - self.categ_columns - self.binary_columns)
         self.float_columns = set(
-<<<<<<< HEAD
             column for column, data_type in self.fields.items() if data_type == "float"
         )
         self.float_columns = self.float_columns - self.categ_columns - self.binary_columns
         self.str_columns = set(
             column for column, data_type in self.fields.items() if data_type == "string"
-=======
-            column for column, data_type in self.schema.items() if data_type == "float"
-        )
-        self.float_columns = self.float_columns - self.categ_columns - self.binary_columns
-        self.str_columns = set(
-            column for column, data_type in self.schema.items() if data_type == "string"
->>>>>>> d27d64aa
         )
         self.categ_columns -= self.long_text_columns
         self.str_columns = (
@@ -904,17 +825,10 @@
         }
         self._set_date_format()
 
-    def __data_pipeline(self):
-<<<<<<< HEAD
+    def __detection_pipeline(self):
         if self.schema_format == "CSV":
-            self._general_data_pipeline()
+            self._csv_data_pipeline()
         elif self.schema_format == "Avro":
-=======
-        if self.file_format == "CSV":
-            self._general_data_pipeline()
-        elif self.file_format == "Avro":
-            self._update_schema()
->>>>>>> d27d64aa
             self._avro_data_pipeline()
 
         assert len(self.str_columns) + len(self.float_columns) + len(self.int_columns) + len(
@@ -939,10 +853,6 @@
             + f"Count of long text columns: {len(self.long_text_columns)}; "
             + f"Count of uuid columns: {len(self.uuid_columns)}"
         )
-        for column in self.uuid_columns:
-            logger.info(f"Column '{column}' defined as UUID column")
-            if column not in self.fk_columns:
-                self._assign_uuid_null_feature(column)
 
     def assign_feature(self, feature, columns):
         name = feature.original_name
@@ -1286,8 +1196,6 @@
                             ContinuousFeature(features[1], column_type=int), features[1]
                         )
 
-<<<<<<< HEAD
-=======
     def _assign_uuid_null_feature(self, feature):
         """
         Assign corresponding to uuid column null column and preprocess if required.
@@ -1298,7 +1206,6 @@
             self.assign_feature(ContinuousFeature(features[1]), features[1])
             logger.info(f"Column '{features[1]}' assigned as float feature")
 
->>>>>>> d27d64aa
     def pipeline(self) -> pd.DataFrame:
         if self.foreign_keys_list:
             self._assign_fk_feature()
@@ -1326,7 +1233,9 @@
                 self._assign_date_feature(column)
             elif column in self.binary_columns:
                 self._assign_binary_feature(column)
-
+            elif column in self.uuid_columns:
+                logger.info(f"Column '{column}' defined as UUID column")
+                self._assign_uuid_null_feature(column)
         self.fit()
 
         # The end of the run related to the preprocessing stage
