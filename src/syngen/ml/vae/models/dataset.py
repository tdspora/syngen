from typing import Dict, Optional, List, Tuple, Set
import pickle
from uuid import UUID
from datetime import datetime
import base32_crockford
from collections import Counter
import re

import numpy as np
import dill
import pandas as pd
from pandas._libs.tslibs.parsing import guess_datetime_format
from scipy.stats import gaussian_kde
import tqdm
from loguru import logger

from syngen.ml.vae.models.features import (
    CategoricalFeature,
    CharBasedTextFeature,
    EmailFeature,
    ContinuousFeature,
    DateFeature,
    BinaryFeature,
)
from syngen.ml.utils import (
    get_nan_labels,
    nan_labels_to_float,
    get_date_columns,
)
from syngen.ml.data_loaders import DataLoader
from syngen.ml.utils import slugify_parameters
from syngen.ml.utils import fetch_config, clean_up_metadata
from syngen.ml.mlflow_tracker import MlflowTracker


class BaseDataset:
    def __init__(
        self,
        df: pd.DataFrame,
        schema: Optional[Dict],
        metadata: Dict,
        table_name: str,
        main_process: str,
        paths: Dict
    ):
        self.df = df
        self.schema = schema.get("fields", {})
        self.file_format = schema.get("format")
        self.metadata = metadata
        self.table_name = table_name
        self.paths = paths
        self.main_process = main_process
        self.features: Dict = dict()
        self.columns: Dict = dict()
        self.is_fitted: bool = False
        self.all_columns: List = list()
        self.null_num_column_names: List = list()
        self.zero_num_column_names: List = list()
        self.nan_labels_dict: Dict = dict()
        self.uuid_columns: Set = set()
        self.uuid_columns_types: Dict = dict()
        self.dropped_columns: Set = set()
        self.order_of_columns: List = list()
        self.categ_columns: Set = set()
        self.str_columns: Set = set()
        self.float_columns: Set = set()
        self.int_columns: Set = set()
        self.date_columns: Set = set()
        self.date_mapping: Dict = dict()
        self.binary_columns: Set = set()
        self.email_columns: Set = set()
        self.long_text_columns: Set = set()
        self.primary_keys_mapping: Dict = dict()
        self.primary_keys_list: List = list()
        self.primary_key_name: Optional[str] = None
        self.pk_columns: List = list()
        self.unique_keys_mapping: Dict = dict()
        self.unique_keys_mapping_list: List = list()
        self.unique_keys_list: List = list()
        self.uq_columns_lists: List = list()
        self.uq_columns: List = list()
        self.foreign_keys_mapping: Dict = dict()
        self.foreign_keys_list: List = list()
        self.fk_columns: List = list()
        self.dropped_columns: Set = fetch_config(
            self.paths["train_config_pickle_path"]
        ).dropped_columns
        self.order_of_columns: List = fetch_config(
            self.paths["train_config_pickle_path"]
        ).columns
        self.format = self.metadata[self.table_name].get("format", {})
        self.nan_labels_dict = dict()


class Dataset(BaseDataset):
    def __init__(
        self,
        df: pd.DataFrame,
        schema: Optional[Dict],
        metadata: Dict,
        table_name: str,
        main_process: str,
        paths: Dict
    ):
        super().__init__(
            df,
            schema,
            metadata,
            table_name,
            main_process,
            paths
        )
        self._set_metadata()
        self._set_categorical_columns()
        self.nan_labels_dict = get_nan_labels(self.df.drop(columns=self.categ_columns))
        self.df = nan_labels_to_float(self.df, self.nan_labels_dict)

    def __getstate__(self) -> Dict:
        """
        Return a dictionary of the dataset's state
        """
        clean_up_metadata(self.metadata)
        dataset_instance = self.__dict__.copy()
        attribute_keys_to_remove = ["df", "non_existent_columns"]

        for attr_key in attribute_keys_to_remove:
            if attr_key in dataset_instance:
                del dataset_instance[attr_key]
        return dataset_instance

    def __set_pk_key(self, config_of_keys: Dict):
        """
        Set up primary key for the table
        """
        self.primary_keys_mapping = {
            key: value
            for (key, value) in config_of_keys.items()
            if config_of_keys.get(key).get("type") == "PK"
        }

        self.primary_keys_list = list(self.primary_keys_mapping.keys())
        self.primary_key_name = self.primary_keys_list[0] if self.primary_keys_list else None
        pk_columns_lists = [val["columns"] for val in self.primary_keys_mapping.values()]
        self.pk_columns = [col for uq_cols in pk_columns_lists for col in uq_cols]

        if self.primary_key_name is None:
            logger.info("No primary key was set.")
        if self.primary_key_name:
            logger.info(f"The primary key name was set: {self.primary_key_name}")
            self._validate_pk_key()

    def _validate_pk_key(self):
        """
        Check null values and uniqueness in primary key
        """
        errors = []
        # Check NA values in primary key columns
        if self.df[self.pk_columns].isna().any(axis=None):
            pk_columns_with_na = [
                column for column in self.pk_columns if self.df[column].isna().any()
            ]
            error_msg = (
                f"The primary key '{self.primary_key_name}' "
                f"contains null values in columns: {pk_columns_with_na}. "
            )
            errors.append(error_msg)

        # Check uniqueness of primary key
        if self.df[self.pk_columns].duplicated().any():
            error_msg = (
                f"The primary key '{self.primary_key_name}' "
                f"contains duplicates. "
            )
            errors.append(error_msg)

        if errors:
            raise ValueError(
                " ".join(errors) + "Please check the original data."
            )
        else:
            logger.info("Values in primary key are unique.")

    def __set_uq_keys(self, config_of_keys: Dict):
        """
        Set up unique keys for the table
        """
        self.unique_keys_mapping = {
            key: value
            for (key, value) in config_of_keys.items()
            if config_of_keys.get(key).get("type") == "UQ"
        }
        self.unique_keys_mapping_list = list(self.unique_keys_mapping.keys())
        self.unique_keys_list = (
            self.unique_keys_mapping_list if self.unique_keys_mapping_list else []
        )
        self.uq_columns_lists = [
            val["columns"] for val in self.unique_keys_mapping.values()
        ]
        self.uq_columns = [
            col for uq_cols in self.uq_columns_lists for col in uq_cols
        ]

        if not self.unique_keys_list:
            logger.info("No unique keys were set.")
        if self.unique_keys_list:
            logger.info(f"The unique keys were set: {self.unique_keys_list}")
            self._validate_uq_keys()

    def _validate_uq_keys(self):
        """
        Check null values and uniqueness in unique keys
        """
        uq_keys_mapping = dict(
            zip(self.unique_keys_mapping_list, self.uq_columns_lists)
        )
        errors = []
        for key_name, key_columns in uq_keys_mapping.items():
            # explicitly check for > 1 null values in unique key columns
            all_na_mask = self.df[key_columns].isna().all(axis=1)
            if all_na_mask.sum() > 1:
                error_msg = (
                    f"The unique key '{key_name}' contains > 1 null values. "
                )
                errors.append(error_msg)

            not_all_na_mask = ~all_na_mask
            if self.df[not_all_na_mask][key_columns].duplicated().any():
                error_msg = (
                    f"Values in the unique key '{key_name}' are not unique. "
                )
                errors.append(error_msg)

        if errors:
            raise ValueError(
                " ".join(errors) + "Please check the original data."
            )
        else:
            logger.info("Values in unique keys are unique.")

    def _filter_dropped_keys(self, config_of_keys: Dict, type_of_key: str) -> Tuple[Dict, Set]:
        """
        Filter out keys that contain empty columns
        """
        filtered_keys = {}
        dropped_keys = set()

        for key, value in config_of_keys.items():
            if value.get("type") == type_of_key:
                if any(
                    column for column in value.get("columns") if column in self.dropped_columns
                ):
                    dropped_keys.add(key)
                else:
                    filtered_keys[key] = value

        return filtered_keys, dropped_keys

    def __set_fk_keys(self, config_of_keys: Dict):
        """
        Set up foreign keys for the table
        """
        self.foreign_keys_mapping, dropped_fk_keys = self._filter_dropped_keys(
            config_of_keys, "FK"
        )
        self.foreign_keys_list = list(self.foreign_keys_mapping.keys())
        fk_columns_lists = [val["columns"] for val in self.foreign_keys_mapping.values()]
        self.fk_columns = [col for fk_cols in fk_columns_lists for col in fk_cols]

        if dropped_fk_keys:
            logger.info(
                f"The following foreign keys were dropped: {', '.join(dropped_fk_keys)} "
                f"as they contain empty columns: "
                f"{', '.join(self.dropped_columns.union(self.fk_columns))}"
            )

        if self.foreign_keys_list:
            logger.info(
                f"The following foreign keys were set: {', '.join(self.foreign_keys_list)}"
            )
        if not self.foreign_keys_list:
            logger.info("No foreign keys were set.")

    def __set_types(self, pk_uq_keys_mapping):
        """
        Set up list of data types of primary and unique keys
        """
        self.pk_uq_keys_types = {}
        for key_name, config in pk_uq_keys_mapping.items():
            key_columns = config.get("columns")
            for column in key_columns:
                column_type = (
                    str
                    if column
                    in (
                        self.str_columns
                        | self.email_columns
                        | self.categ_columns
                        | self.date_columns
                        | self.long_text_columns
                        | self.uuid_columns
                    )
                    else float
                )
                self.pk_uq_keys_types[column] = column_type

    def __map_text_pk(self):
        for pk, pk_type in self.pk_uq_keys_types.items():
            if pk_type is str:
                mapper = {k: n for n, k in enumerate(self.df[pk])}
                with open(f"{self.paths['fk_kde_path']}{pk}_mapper.pkl", "wb") as file:
                    pickle.dump(mapper, file)

    def __set_metadata(self):
        config_of_keys = self.metadata.get(self.table_name, {}).get("keys")

        if config_of_keys is not None:
            self.__set_pk_key(config_of_keys)
            self.__set_uq_keys(config_of_keys)
            self.__set_fk_keys(config_of_keys)

    def _set_metadata(self):
        table_config = self.metadata.get(self.table_name, {})
        self._set_non_existent_columns(table_config)
        self._update_table_config(table_config)
        self.__set_metadata()
        self.__data_pipeline()

    def _update_schema(self):
        """
        Synchronize the schema of the table with dataframe
        """
        self.schema = {
            column: data_type
            for column, data_type in self.schema.items()
            if column in self.df.columns
        }

    def _check_if_column_in_removed(self):
        """
        Exclude the column from the list of categorical columns
        if it was removed previously as empty column
        """
        removed = [
            col
            for col, data_type in self.schema.get("fields", {}).items()
            if data_type == "removed"
        ]
        for col in list(self.categ_columns):
            if col in removed:
                self.categ_columns.remove(col)
                logger.warning(
                    f"The column '{col}' was excluded from the list of categorical columns "
                    f"as far as this column is empty and was removed from the table - "
                    f"'{self.table_name}'"
                )
            continue

    def _check_if_column_existed(self):
        """
        Exclude the column from the list of categorical columns
        if it doesn't exist in the table
        """
        removed_columns = []
        for col in self.categ_columns:
            if col not in self.df.columns:
                removed_columns.append(col)
            continue

        self.categ_columns = set([i for i in self.categ_columns if i not in removed_columns])

        if removed_columns:
            logger.warning(
                f"The columns - {', '.join(removed_columns)} were mentioned as categorical "
                f"in the metadata of the table - '{self.table_name}'. "
                f"It seems that the columns are absent in the table - '{self.table_name}'. "
                f"Please, check the metadata file"
            )

    def _check_if_not_key(self, column: str, column_list: List, key_type: str):
        """
        Exclude the column from the list of categorical columns
        if it relates to certain type of key
        """
        if column in column_list:
            logger.warning(
                f"The column '{column}' was excluded from the list of categorical columns "
                f"as far as this column was set as the {key_type} of the table - "
                f"'{self.table_name}'"
            )
            self.categ_columns.discard(column)

    def _check_if_not_key_column(self):
        """
        Exclude the column from the list of categorical columns
        if it relates to primary key, unique key or foreign key
        """
        for col in list(self.categ_columns):
            self._check_if_not_key(column=col, column_list=self.pk_columns, key_type="primary key")
            self._check_if_not_key(column=col, column_list=self.uq_columns, key_type="unique key")
            self._check_if_not_key(column=col, column_list=self.fk_columns, key_type="foreign key")

    def _check_if_column_binary(self):
        """
        Remove the column from the list of binary columns
        """

        self.binary_columns = set(
            [col for col in self.binary_columns if col not in self.categ_columns]
        )

    def _fetch_categorical_columns(self):
        """
        Fetch the categorical columns from the metadata
        """
        metadata_of_table = self.metadata.get(self.table_name)

        if metadata_of_table is not None:
            self.categ_columns = set(
                metadata_of_table.get("train_settings", {})
                .get("column_types", {})
                .get("categorical", [])
            )
        if self.categ_columns:
            logger.info(
                f"The columns - {', '.join(self.categ_columns)} were defined as categorical "
                f"due to the information from the metadata of the table - '{self.table_name}'"
            )

    def _check_if_column_categorical(self):
        if self.categ_columns:
            self._check_if_column_in_removed()
            self._check_if_column_existed()
            self._check_if_not_key_column()
            self._check_if_column_binary()

    def _set_binary_columns(self):
        """
        Set up the list of binary columns based on the count of unique values in the column
        """
        self.binary_columns = set(
            [col for col in self.df.columns if self.df[col].fillna("?").nunique() == 2]
        )

    def _define_categorical_columns(self):
        """
        Define the list of categorical columns based on the count of unique values in the column
        """
        defined_columns = set(
            [
                col
                for col in self.df.columns
                if self.df[col].dropna().nunique() <= 50
                   and col not in self.binary_columns
            ]
        )
        self.categ_columns.update(defined_columns)

    # TODO: cache this function calls (?)
    def _select_str_columns(self) -> List[str]:
        """
        Select the text columns
        """
        if self.file_format == "CSV":
            text_columns = [
                col for col, dtype in dict(self.df.dtypes).items()
                if dtype in ["object", "string"]
            ]
        else:
            text_columns = [
                col
                for col, data_type in self.schema.get("fields", {}).items()
                if data_type == "string"
            ]
        return text_columns

    def _set_categorical_columns(self):
        """
        Set up the list of categorical columns
        """
        self._fetch_categorical_columns()
        self._define_categorical_columns()
        self._check_if_column_categorical()

    def _set_long_text_columns(self):
        """
        Set up the list of columns with long texts (> 200 symbols)
        """
        text_columns = self._select_str_columns()
        data_subset = self.df[text_columns]

        if not data_subset.empty:
            data_subset = data_subset.loc[
                :, data_subset.apply(lambda x: (x.dropna().str.len() > 200).any())
            ]
            self.long_text_columns = set(data_subset.columns)
            self.long_text_columns = (self.long_text_columns - self.categ_columns
                                      - self.binary_columns)
            if self.long_text_columns:
                logger.info(
                    f"Please note that the columns - {self.long_text_columns} contain "
                    f"long texts (> 200 symbols). Such texts' handling consumes "
                    f"significant resources and results in poor quality content, "
                    f"therefore this column(-s) will be generated using "
                    f"a simplified statistical approach"
                )

    def _set_email_columns(self):
        """
        Set up the list of columns with emails (defined by count of @ symbols)
        """
        text_columns = self._select_str_columns()
        data_subset = self.df[text_columns]

        if not data_subset.empty:
            # @ presents in more than 4/5 of not None values of every column
            email_pattern = r'^[A-Za-z0-9._%+-]+@[A-Za-z0-9.-]+\.[A-Za-z]{2,}$'
            count_emails = data_subset.apply(
                lambda col: col.str.contains(email_pattern), axis=1
            ).sum()
            adjusted_count = count_emails.values * 1.25  # inverse to 4/5
            non_na_values_count = data_subset.count().values
            filter_mask = adjusted_count > non_na_values_count
            data_subset = data_subset.loc[
                :, filter_mask
            ]
            self.email_columns = set(data_subset.columns)
            self.email_columns = self.email_columns - self.categ_columns - self.binary_columns

    @staticmethod
    def _is_valid_ulid(uuid):
        """
        Check if uuid_to_test is a valid ULID (https://github.com/ulid/spec)
        """
        try:
            ulid_timestamp = uuid[:10]
            assert len(uuid) == 26
            ulid_timestamp_int = base32_crockford.decode(ulid_timestamp)
            datetime.fromtimestamp(ulid_timestamp_int / 1000.0)
            return "ulid"
        except Exception:
            return

    def _is_valid_uuid(self, x):
        """
        Check if uuid_to_test is a valid UUID
        """
        result = []
        for i in x.dropna():
            for v in [1, 2, 3, 4, 5]:
                try:
                    uuid_obj = UUID(i, version=v)
                    if str(uuid_obj) == i or str(uuid_obj).replace("-", "") == i:
                        result.append(v)
                except (ValueError, AttributeError, TypeError):
                    result.append(self._is_valid_ulid(i))
        if result:
            return max(set(result), key=result.count)
        else:
            return 0

    def _set_uuid_columns(self):
        """
        Set up the list of columns with UUIDs
        """

        text_columns = self._select_str_columns()
        data_subset = self.df[text_columns]

        if not data_subset.empty:
            data_subset = data_subset.apply(self._is_valid_uuid)
            self.uuid_columns_types = dict(data_subset[data_subset.isin([1, 2, 3, 4, 5, "ulid"])])
            self.uuid_columns = set(self.uuid_columns_types.keys())

    def _set_date_columns(self):
        """
        Set up the list of date columns
        """
        self.date_columns = (
            get_date_columns(self.df, list(self.str_columns))
            - self.email_columns
            - self.categ_columns
            - self.binary_columns
            - self.long_text_columns
        )

    def _remove_non_existent_columns(self, columns: list, key: str, key_type: str) -> list:
        """
        Remove the columns from the table metadata which are absent in the table
        """
        updated_columns = []
        for column in columns:
            if column in self.non_existent_columns:
                logger.warning(
                    f"The column - '{column}' was excluded from the {key_type} - "
                    f"'{key}' as far as this column doesn't exist in the table - "
                    f"'{self.table_name}'"
                )
            else:
                updated_columns.append(column)
        return updated_columns

    def _update_table_config(self, table_config: Dict):
        """
        Update the table metadata by removing the columns which are absent in the table
        but mentioned in the metadata
        """
        table_metadata = table_config.get("keys", {})
        for key in list(table_metadata.keys()):
            key_type = table_metadata[key].get("type")
            updated_columns = self._remove_non_existent_columns(
                table_metadata[key].get("columns", []), key, key_type
            )
            table_metadata[key]["columns"] = updated_columns
            if not table_metadata[key]["columns"]:
                logger.warning(
                    f"All columns in the key {key} are empty, "
                    f"so it will be removed from the table's metadata"
                )
                table_metadata[key].pop(key, None)
                self.metadata[self.table_name]["keys"].pop(key, None)

    def _set_non_existent_columns(self, table_config: Dict):
        """
        Set up the list of columns which are absent in the table
        """
        non_existent_columns = {
            column
            for key_config in table_config.get("keys", {}).values()
            for column in key_config.get("columns", [])
            if column not in self.df.columns
        }

        self.non_existent_columns = non_existent_columns - self.dropped_columns

    @staticmethod
    def __define_date_format(date_text: pd.DataFrame):
        """
        Define the most common date format.
        Supported date formats -
        MM/DD/YYYY; MM-DD-YYYY; DD/MM/YYYY; DD-MM-YYYY;
        YYYY/MM/DD; YYYY-MM-DD; MMM DD, YYYY; MMM DD YYYY;
        DD MMM YYYY; YYYY-MM-DD HH:MM:SS

        Not supported formats -
        MM/DD/YY, DD/MM/YY, YY/MM/DD, MM-DD-YY, DD-MM-YY

        """
        pattern = (
            r"\s{0,1}\d+[-/\\:\.]\s{0,1}\d+[-/\\:\.]\s{0,1}\d+|"
            r"[A-Z][a-z]+ \d{1,2} \d{4}|"
            r"[A-Z][a-z]+ \d{1,2}, \d{4}|"
            r"\d{2} [A-Z][a-z]+ \d{4}|"
            r"\d{2}[-][A-Z][a-z]+[-]\d{2}|"
            r"\d{4}[-/\\]\d{1,2}"
        )
        types = []
        n_samples = min(100, len(date_text.dropna()))
        sample = date_text.dropna().sample(n_samples).values
        for i in sample:
            date_format = guess_datetime_format(re.match(pattern, i).group(0))
            types.append(date_format)
        if not list(filter(lambda x: bool(x), types)) or not types:
            return "%d-%m-%Y"
        if Counter(types).most_common(1)[0][0] is None:
            return Counter(types).most_common(2)[1][0]
        return Counter(types).most_common(1)[0][0]

    def _set_date_format(self):
        """
        Define the date format for each date column
        """
        self.date_mapping = {
            column: self.__define_date_format(self.df[column])
            for column in self.date_columns
        }

    def _general_data_pipeline(self):
        """
        Divide columns in dataframe into groups -
        binary, categorical, integer, float, string, date
        in case metadata of the table is absent
        """
<<<<<<< HEAD
        self._set_uuid_columns()
        self._set_binary_columns()
        self._set_long_text_columns()
        self._set_email_columns()
        tmp_df = get_tmp_df(self.df)
        self.float_columns = set(tmp_df.select_dtypes(include=["float", "float64"]).columns)
        self.int_columns = set(tmp_df.select_dtypes(include=["int", "int64"]).columns)
=======
        if check_object_on_float:
            columns_nan_labels = get_nan_labels(df)
            df = nan_labels_to_float(df, columns_nan_labels)

        self._set_uuid_columns(df)
        self._set_binary_columns(df)
        self._set_categorical_columns(df, schema)
        self._set_long_text_columns(df)
        self._set_email_columns(df)

        for col in df.columns:
            col_no_na = df[col].dropna()

            if col_no_na.dtype in ["int", "int64"]:
                self.int_columns.add(col)
            elif col_no_na.dtype in ["float", "float64"]:
                self.float_columns.add(col)
>>>>>>> e7fad0e5

        float_to_int_cols = set()
        for col in self.float_columns:
            if all(x.is_integer() for x in df[col].dropna()):
                float_to_int_cols.add(col)

        self.int_columns = (self.int_columns | float_to_int_cols) - (
            self.categ_columns | self.binary_columns
        )
        self.float_columns = (
            self.float_columns - self.categ_columns - self.int_columns - self.binary_columns
        )
        self.str_columns = (
            set(df.columns)
            - self.float_columns
            - self.categ_columns
            - self.int_columns
            - self.binary_columns
            - self.long_text_columns
            - self.email_columns
            - self.uuid_columns
        )
        self.categ_columns -= self.long_text_columns
<<<<<<< HEAD
        self._set_date_columns()
=======

        self._set_date_columns(df)

>>>>>>> e7fad0e5
        self.str_columns -= self.date_columns
        self.uuid_columns = self.uuid_columns - self.categ_columns - self.binary_columns
        self.uuid_columns_types = {
            k: v for k, v in self.uuid_columns_types.items() if k in self.uuid_columns
        }
        self._set_date_format()

    def _avro_data_pipeline(self):
        """
        Divide columns in dataframe into groups - binary, categorical, integer, float, string, date
        in case metadata of the table in Avro format is present
        """
        self._set_uuid_columns()
        self._set_binary_columns()
        self._set_long_text_columns()
        self._set_email_columns()
        self.int_columns = set(
            column for column, data_type in self.schema.items() if data_type == "int"
        )
        self.int_columns = self.int_columns - self.categ_columns - self.binary_columns
        self.float_columns = set(
            column for column, data_type in self.schema.items() if data_type == "float"
        )
        self.float_columns = self.float_columns - self.categ_columns - self.binary_columns
        self.str_columns = set(
            column for column, data_type in self.schema.items() if data_type == "string"
        )
        self.categ_columns -= self.long_text_columns
        self.str_columns = (
            self.str_columns
            - self.categ_columns
            - self.binary_columns
            - self.long_text_columns
            - self.email_columns
            - self.uuid_columns
        )
        self._set_date_columns()
        self.str_columns -= self.date_columns
        self.uuid_columns = self.uuid_columns - self.categ_columns - self.binary_columns
        self.uuid_columns_types = {
            k: v for k, v in self.uuid_columns_types.items() if k in self.uuid_columns
        }
        self._set_date_format()

    def __data_pipeline(self):
        if self.file_format == "CSV":
            self._general_data_pipeline()
        elif self.file_format == "Avro":
            self._update_schema()
            self._avro_data_pipeline()

        assert len(self.str_columns) + len(self.float_columns) + len(self.int_columns) + len(
            self.date_columns
        ) + len(self.categ_columns) + len(self.binary_columns) + len(self.long_text_columns) + len(
            self.uuid_columns
        ) + len(self.email_columns) == len(
            self.df.columns
        ), (
            "According to number of columns with defined types, "
            "column types are not identified correctly"
        )

        logger.debug(
            f"Count of string columns: {len(self.str_columns)}; "
            + f"Count of email columns: {len(self.email_columns)}; "
            + f"Count of float columns: {len(self.float_columns)}; "
            + f"Count of int columns: {len(self.int_columns)}; "
            + f"Count of categorical columns: {len(self.categ_columns)}; "
            + f"Count of date columns: {len(self.date_columns)}; "
            + f"Count of binary columns: {len(self.binary_columns)}; "
            + f"Count of long text columns: {len(self.long_text_columns)}; "
            + f"Count of uuid columns: {len(self.uuid_columns)}"
        )
        for column in self.uuid_columns:
            logger.info(f"Column '{column}' defined as UUID column")

    def assign_feature(self, feature, columns):
        name = feature.original_name

        if name in self.features:
            raise Exception(f"{name} is already contained in features")

        if not isinstance(columns, (list, tuple)):
            columns = [columns]

        self.features[name] = feature
        self.columns[name] = columns

    def fit(self):
        for name, feature in self.features.items():
            feature.fit(self.df[self.columns[name]], date_mapping=self.date_mapping)

        self.all_columns = [col for col in self.columns]
        self.is_fitted = True

    def transform(self, data, excluded_features=set()):
        transformed_features = list()
        selected_features = {
            name: feature
            for name, feature in self.features.items()
            if name not in excluded_features
        }
        for name, feature in selected_features.items():
            transformed_features.append(feature.transform(data[self.columns[name]]))
        return transformed_features

    def fit_transform(self, data):
        self.fit()
        return self.transform(data)

    def _check_count_features(self, data):
        return (len(data) == len(self.features)) or (
            len(data) + len(self.fk_columns) == len(self.features)
        )

    def inverse_transform(self, data, excluded_features=set()):
        inverse_transformed_data = list()
        column_names = list()
        if not isinstance(data, list):
            data = [data]
        assert self._check_count_features(data)

        for transformed_data, (name, feature) in tqdm.tqdm(
            iterable=zip(data, self.features.items()),
            desc="Generation of the data...",
            total=len(data),
        ):
            if name not in excluded_features and name not in self.fk_columns:
                column_names.extend(self.columns[name])
                inverse_transformed_data.append(feature.inverse_transform(transformed_data))

        stacked_data = np.column_stack(inverse_transformed_data)
        data = pd.DataFrame(stacked_data, columns=column_names)

        return data

    def _preprocess_str_params(self, feature: str) -> Tuple[int, int]:
        max_len = int(self.df[feature].apply(lambda line: len(line)).max())
        rnn_units = 16
        if 1 <= max_len < 7:
            rnn_units = 32

        if 6 < max_len < 13:
            rnn_units = 128

        if 12 < max_len < 17:
            rnn_units = 256

        if max_len > 16:
            rnn_units = 512
        return max_len, rnn_units

    def _preprocess_nan_cols(
        self, feature: str, fillna_strategy: str = None, zero_cutoff: float = 0.3
    ) -> tuple:
        """Fill NaN values in numeric column with some value according to strategy.
        Fill NaN values in string columns can only work in 'mode' strategy.
        If NaN values exist additional column is created and added to DataFrame.
        This column has value of 1 in case corresponding row contains NaN and 0 otherwise.
        New column name is built like 'column name'+'_null'.

        Args:
            feature (str): Feature name.
            fillna_strategy (str, optional): Can be 'mean', 'mode' or None.
                                             If None NaN values in column are replaced with 0.
                                             Defaults to None.
                                             Note: string columns only work with 'mode'.

        Returns:
            tuple: Tuple that consists of either feature name or both feature name
            and new null feature name.
        """
        isnull_feature = pd.isnull(self.df[feature])
        num_zeros = (self.df[feature] == 0).sum()
        many_zeros_feature = (num_zeros / (len(self.df[feature]))) > zero_cutoff
        if many_zeros_feature:
            feature_zero = feature + "_zero"
            self.df[feature_zero] = self.df[feature].apply(lambda x: 0 if x == 0 else 1)
            if not isnull_feature.any():
                logger.info(
                    f"Column '{feature}' contains {num_zeros} "
                    f"({round(num_zeros * 100 / (len(self.df[feature])))}%) "
                    f"zero values out of {(len(self.df[feature]))}. "
                    f"Ratio of zeros will be preserved in synthetic data."
                )
                return (feature, feature_zero)
        if isnull_feature.any():
            nan_number = isnull_feature.sum()
            logger.info(
                f"Column '{feature}' contains {nan_number} "
                f"({round(nan_number * 100 / len(isnull_feature), 2)}%) "
                f"empty values out of {len(isnull_feature)}. "
                f"Filling them with {fillna_strategy or 'zero'}."
            )
            if fillna_strategy == "mean":
                fillna_value = self.df[feature].mean()
            elif fillna_strategy == "mode":
                fillna_value = self.df[feature].dropna().mode().sample(1).values[0]
            elif (fillna_strategy == "text") or (fillna_strategy == "email"):
                fillna_value = ""
            else:
                fillna_value = 0

            feature_null = feature + "_null"
            self.df[feature_null] = isnull_feature.astype(int)
            self.df[feature] = self.df[feature].fillna(fillna_value)
            if not many_zeros_feature:
                return (feature, feature_null)
            else:
                return (feature, feature_null, feature_zero)
        else:
            return (feature,)

    def _preprocess_categ_params(self, feature: str):
        self.df[feature] = self.df[feature].fillna("?").astype(str)
        return feature

    @staticmethod
    @slugify_parameters(exclude_params=("fk_kde_path", "fk_column"))
    def _fetch_mapper(fk_kde_path, table_name, pk_table, pk_column, fk_column):
        """
        Fetch the mapper for foreign key in data type - 'string'
        """
        try:
            with open(
                f"{fk_kde_path.replace(table_name, pk_table)}{pk_column}_mapper.pkl",
                "rb",
            ) as file:
                mapper = pickle.load(file)
            return mapper
        except FileNotFoundError:
            logger.warning(
                f"The mapper for the {fk_column} text key is not found. "
                f"Simple sampling will be used."
            )

    @staticmethod
    @slugify_parameters(exclude_params=("kde", "fk_kde_path"))
    def _save_kde_artifacts(kde, fk_kde_path, fk_column):
        """
        Save KDE artifacts
        """
        with open(f"{fk_kde_path}{fk_column}.pkl", "wb") as file:
            dill.dump(kde, file)

        logger.info(f"KDE artifacts saved to {fk_kde_path}{fk_column}.pkl")

    def _preprocess_fk_params(self):
        for fk in self.foreign_keys_list:
            fk_columns = self.foreign_keys_mapping.get(fk).get("columns")
            for fk_column in fk_columns:
                fk_column_values = self.df[fk_column]
                correspondent_pk_table = self.foreign_keys_mapping[fk]["references"]["table"]
                correspondent_pk_col = self.foreign_keys_mapping[fk]["references"]["columns"][0]
                if fk_column_values.dtype in (pd.StringDtype(), "object"):
                    mapper = self._fetch_mapper(
                        fk_kde_path=self.paths["fk_kde_path"],
                        table_name=self.table_name,
                        pk_table=correspondent_pk_table,
                        pk_column=correspondent_pk_col,
                        fk_column=fk_column,
                    )
                    if mapper is None:
                        continue
                    fk_column_values = fk_column_values.map(mapper)
                noise_to_prevent_singularity = np.random.normal(0, 0.0001, len(fk_column_values))
                kde = gaussian_kde(fk_column_values + noise_to_prevent_singularity)
                self._save_kde_artifacts(
                    kde=kde, fk_kde_path=self.paths["fk_kde_path"], fk_column=fk_column
                )

    def _drop_fk_columns(self):
        """
        Drop columns in dataframe which defined as foreign key
        """
        for fk_column in set(self.fk_columns):
            self.df = self.df.drop(fk_column, axis=1)
            logger.debug(
                f"The column - '{fk_column}' dropped from the training process "
                f"as it is defined as FK column and will be sampled from the PK table"
            )

    def __sample_only_joined_rows(self, fk):
        references = self.foreign_keys_mapping.get(fk).get("references")
        pk_table = references.get("table")
        pk_table_data, schema = DataLoader(
            f"model_artifacts/tmp_store/{pk_table}/input_data_{pk_table}.csv"
        ).load_data()
        pk_column_label = references.get("columns")[0]

        drop_index = self.df[~self.df[fk].isin(pk_table_data[pk_column_label].values)].index
        if len(drop_index) > 0:
            logger.info(
                f"{len(drop_index)} rows were deleted, as they did not have matching primary keys."
            )
            logger.info(f"{len(self.df) - len(drop_index)} rows are left in table as input.")
        self.df = self.df.drop(drop_index)

    def _assign_char_feature(self, feature):
        """
        Assign text based feature to text columns
        """
        features = self._preprocess_nan_cols(feature, fillna_strategy="text")
        max_len, rnn_units = self._preprocess_str_params(features[0])
        self.assign_feature(
            CharBasedTextFeature(features[0], text_max_len=max_len, rnn_units=rnn_units),
            features[0],
        )
        logger.info(f"Column '{features[0]}' assigned as text based feature")

        if len(features) > 1:
            for feature in features[1:]:
                if feature.endswith("_null"):
                    self.null_num_column_names.append(feature)
                if feature.endswith("_zero"):
                    self.zero_num_column_names.append(feature)
                self.assign_feature(ContinuousFeature(feature, column_type=float), feature)
                logger.info(f"Column '{feature}' assigned as float based feature")

    def _assign_email_feature(self, feature):
        """
        Assign email feature to text columns
        """
        features = self._preprocess_nan_cols(feature, fillna_strategy="email")
        max_len, rnn_units = 15, 32
        self.assign_feature(
            EmailFeature(features[0], text_max_len=max_len, rnn_units=rnn_units),
            features[0],
        )
        logger.info(f"Column '{features[0]}' assigned as email feature")

        # TODO: encapsulate this logic in a separate function
        if len(features) > 1:
            for feature in features[1:]:
                if feature.endswith("_null"):
                    self.null_num_column_names.append(feature)
                if feature.endswith("_zero"):
                    self.zero_num_column_names.append(feature)
                self.assign_feature(ContinuousFeature(feature, column_type=float), feature)
                logger.info(f"Column '{feature}' assigned as float based feature")

    def _assign_float_feature(self, feature):
        """
        Assign float based feature to float columns
        """
        # num_bins = self.find_clusters(df, float_columns)
        features = self._preprocess_nan_cols(feature, fillna_strategy="mean")
        if len(features) == 2 and features[1].endswith("_null"):
            self.null_num_column_names.append(features[1])
        if len(features) == 2 and features[1].endswith("_zero"):
            self.zero_num_column_names.append(features[1])
        if len(features) == 3:
            self.null_num_column_names.append(features[1])
            self.zero_num_column_names.append(features[2])
        for feature in features:
            self.assign_feature(ContinuousFeature(feature, column_type=float), feature)
            logger.info(f"Column '{feature}' assigned as float based feature")

    def _assign_int_feature(self, feature):
        """
        Assign int based feature to int columns
        """
        features = self._preprocess_nan_cols(feature, fillna_strategy="mean")
        self.assign_feature(ContinuousFeature(features[0], column_type=int), features[0])
        logger.info(f"Column '{features[0]}' assigned as int based feature")
        if len(features) > 1:
            for feature in features[1:]:
                if feature.endswith("_null"):
                    self.null_num_column_names.append(feature)
                if feature.endswith("_zero"):
                    self.zero_num_column_names.append(feature)
                self.assign_feature(ContinuousFeature(feature, column_type=float), feature)
                logger.info(f"Column '{feature}' assigned as float based feature")

    def _assign_categ_feature(self, feature):
        """
        Assign categorical based feature to categorical columns
        """
        feature = self._preprocess_categ_params(feature)
        self.assign_feature(CategoricalFeature(feature), feature)
        logger.info(f"Column '{feature}' assigned as categorical based feature")

    def _assign_date_feature(self, feature):
        """
        Assign date feature to date columns
        """
        features = self._preprocess_nan_cols(feature, fillna_strategy="mode")
        self.assign_feature(DateFeature(features[0]), features[0])
        logger.info(f"Column '{features[0]}' assigned as date feature")
        if len(features) == 2:
            self.null_num_column_names.append(features[1])
            self.assign_feature(ContinuousFeature(features[1]), features[1])
            logger.info(f"Column '{features[1]}' assigned as float feature")

    def _assign_binary_feature(self, feature):
        """
        Assign binary feature to binary columns
        """
        feature = self._preprocess_categ_params(feature)
        self.assign_feature(BinaryFeature(feature), feature)
        logger.info(f"Column '{feature}' assigned as binary feature")

    def _assign_fk_feature(self):
        """
        Assign corresponding to FK null column and preprocess if required.
        """
        for fk_name, config in self.foreign_keys_mapping.items():
            if "joined_sample" in config and config["joined_sample"]:
                self.__sample_only_joined_rows(fk_name)
            else:
                for fk_column in self.fk_columns:
                    features = self._preprocess_nan_cols(fk_column, fillna_strategy="mode")
                    if len(features) > 1:
                        self.assign_feature(
                            ContinuousFeature(features[1], column_type=int), features[1]
                        )

    def pipeline(self) -> pd.DataFrame:
        if self.foreign_keys_list:
            self._assign_fk_feature()
            self._preprocess_fk_params()
            self._drop_fk_columns()

        self.primary_keys_mapping.update(self.unique_keys_mapping)
        pk_uq_keys_mapping = self.primary_keys_mapping
        if pk_uq_keys_mapping:
            self.__set_types(pk_uq_keys_mapping)
            self.__map_text_pk()

        for column in self.df.columns:
            if column in self.str_columns:
                self._assign_char_feature(column)
            if column in self.email_columns:
                self._assign_email_feature(column)
            elif column in self.float_columns:
                self._assign_float_feature(column)
            elif column in self.int_columns:
                self._assign_int_feature(column)
            elif column in self.categ_columns:
                self._assign_categ_feature(column)
            elif column in self.date_columns:
                self._assign_date_feature(column)
            elif column in self.binary_columns:
                self._assign_binary_feature(column)

        self.fit()

        # The end of the run related to the preprocessing stage
        MlflowTracker().end_run()

        return self.df<|MERGE_RESOLUTION|>--- conflicted
+++ resolved
@@ -680,7 +680,6 @@
         binary, categorical, integer, float, string, date
         in case metadata of the table is absent
         """
-<<<<<<< HEAD
         self._set_uuid_columns()
         self._set_binary_columns()
         self._set_long_text_columns()
@@ -688,29 +687,10 @@
         tmp_df = get_tmp_df(self.df)
         self.float_columns = set(tmp_df.select_dtypes(include=["float", "float64"]).columns)
         self.int_columns = set(tmp_df.select_dtypes(include=["int", "int64"]).columns)
-=======
-        if check_object_on_float:
-            columns_nan_labels = get_nan_labels(df)
-            df = nan_labels_to_float(df, columns_nan_labels)
-
-        self._set_uuid_columns(df)
-        self._set_binary_columns(df)
-        self._set_categorical_columns(df, schema)
-        self._set_long_text_columns(df)
-        self._set_email_columns(df)
-
-        for col in df.columns:
-            col_no_na = df[col].dropna()
-
-            if col_no_na.dtype in ["int", "int64"]:
-                self.int_columns.add(col)
-            elif col_no_na.dtype in ["float", "float64"]:
-                self.float_columns.add(col)
->>>>>>> e7fad0e5
 
         float_to_int_cols = set()
         for col in self.float_columns:
-            if all(x.is_integer() for x in df[col].dropna()):
+            if all(x.is_integer() for x in tmp_df[col]):
                 float_to_int_cols.add(col)
 
         self.int_columns = (self.int_columns | float_to_int_cols) - (
@@ -720,7 +700,7 @@
             self.float_columns - self.categ_columns - self.int_columns - self.binary_columns
         )
         self.str_columns = (
-            set(df.columns)
+            set(tmp_df.columns)
             - self.float_columns
             - self.categ_columns
             - self.int_columns
@@ -730,13 +710,7 @@
             - self.uuid_columns
         )
         self.categ_columns -= self.long_text_columns
-<<<<<<< HEAD
         self._set_date_columns()
-=======
-
-        self._set_date_columns(df)
-
->>>>>>> e7fad0e5
         self.str_columns -= self.date_columns
         self.uuid_columns = self.uuid_columns - self.categ_columns - self.binary_columns
         self.uuid_columns_types = {
