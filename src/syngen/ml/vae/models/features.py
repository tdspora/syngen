--- conflicted
+++ resolved
@@ -287,15 +287,10 @@
         data = data.astype(object)
         self.one_hot_encoder.fit(data)
         self.mapping = {
-<<<<<<< HEAD
-            k: v for k, v in self.one_hot_encoder.ordinal_encoder.category_mapping[0]["mapping"].items()
-=======
             k: v
             for k, v
             in self.one_hot_encoder.ordinal_encoder.category_mapping[0]["mapping"].items()
->>>>>>> c85903f6
         }
-
         self.inverse_mapping = inverse_dict(self.mapping)
         self.inverse_vectorizer = np.vectorize(self.inverse_mapping.get)
 
