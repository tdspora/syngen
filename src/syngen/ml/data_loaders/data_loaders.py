--- conflicted
+++ resolved
@@ -20,6 +20,7 @@
 from syngen.ml.convertor import CSVConvertor, AvroConvertor
 from syngen.ml.utils import trim_string
 from syngen.ml.context import get_context, global_context
+
 
 DELIMITERS = {
     "\\t": "\t"
@@ -148,12 +149,9 @@
                       f"Please, check the path to the table"
             logger.error(message)
             raise FileNotFoundError(message)
-
-<<<<<<< HEAD
+        
         return df, CSVConvertor({"fields": {}, "format": "CSV"}, df).schema
 
-=======
->>>>>>> 55908b34
     def load_data(self, path, **kwargs):
         return self._load_data(path, format=self.format, **kwargs)
 
