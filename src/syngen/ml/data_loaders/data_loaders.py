--- conflicted
+++ resolved
@@ -497,18 +497,12 @@
         with open(self.path, "rb") as f:
             return pkl.load(f)
 
-<<<<<<< HEAD
+    def get_columns(self) -> List[str]:
+        data, schema = self.load_data()
+        return data.columns.tolist()
+
     def load_data(self) -> Tuple[pd.DataFrame, None]:
         return self._load_data(), None
-=======
-    def get_columns(self, path: str) -> List[str]:
-        data, schema = self.load_data(path)
-        return data.columns.tolist()
-
-    def load_data(self, path: str) -> Tuple[pd.DataFrame, None]:
-        with open(path, "rb") as f:
-            return self._load_data(f)
->>>>>>> 5af043fa
 
     def _save_data(self, data):
         with open(self.path, "wb") as f:
