import os
from pathlib import Path
from abc import ABC, abstractmethod
from typing import Optional, Dict, Tuple, List, Literal
import pickle as pkl
import csv
import inspect
from dataclasses import dataclass

import pandas as pd
import pandas.errors
import pandavro as pdx
import yaml
from yaml import SafeLoader
from yaml.scanner import ScannerError
from avro.errors import InvalidAvroBinaryEncoding
from loguru import logger
import fastavro

from syngen.ml.validation_schema import SUPPORTED_EXCEL_EXTENSIONS
from syngen.ml.convertor import CSVConvertor, AvroConvertor
from syngen.ml.utils import trim_string
from syngen.ml.context import get_context, global_context
from syngen.ml.validation_schema import (
    ExcelFormatSettingsSchema,
    CSVFormatSettingsSchema,
    ReportTypes
)
from syngen.ml.utils import decrypt

DELIMITERS = {"\\t": "\t"}


class BaseDataLoader(ABC):
    """
    Abstract class for data loader
    """
    def __init__(self, path: str):
        if not path:
            raise ValueError("It seems that the information of source is absent")
        self.path = path

    @abstractmethod
    def load_data(self, *args, **kwargs):
        pass

    @abstractmethod
    def save_data(self, path: str, df: pd.DataFrame, **kwargs):
        pass


class DataLoader(BaseDataLoader):
    """
    Base class for loading and saving data
    """

    def __init__(self, path: str):
        super().__init__(path)
        self.file_loader = self._get_file_loader()
        self.has_existed_path = self.__check_if_path_exists()
        self.has_existed_destination = self.__check_if_path_exists(type_of_path="destination")

    @property
    def original_schema(self):
        return (
            self.file_loader.load_original_schema()
            if hasattr(self.file_loader, "load_original_schema")
            else None
        )

    def __check_if_path_exists(self, type_of_path="source"):
        if (type_of_path == "source" and os.path.exists(self.path)) or (
            type_of_path == "destination" and os.path.exists(os.path.dirname(self.path))
        ):
            return True
        return False

    def _get_file_loader(self):
        path = Path(self.path)
        if path.suffix == ".avro":
            return AvroLoader(self.path)
        elif path.suffix in [".csv", ".txt"]:
            return CSVLoader(self.path)
        elif path.suffix == ".tsv":
            return CSVLoader(self.path, sep="\t")
        elif path.suffix == ".psv":
            return CSVLoader(self.path, sep="|")
        elif path.suffix == ".pkl":
            return BinaryLoader(self.path)
        elif path.suffix in SUPPORTED_EXCEL_EXTENSIONS:
            return ExcelLoader(self.path)
        else:
            raise NotImplementedError(f"File format not supported for extension {path.suffix}")

    def load_data(self, **kwargs) -> Tuple[pd.DataFrame, Dict]:
        try:
<<<<<<< HEAD
            df, schema = self.file_loader.load_data(**kwargs)
=======
            if os.getenv("FERNET_KEY"):
                df, schema = decrypt(path=self.path)
            else:
                df, schema = self.file_loader.load_data(self.path, **kwargs)
>>>>>>> 5a2dc500
            return df, schema
        except UnicodeDecodeError as error:
            message = (
                f"It seems that the content of the data in the path - '{self.path}' "
                f"doesn't have the encoding UTF-8. The details of the error - {error}.\n"
                f"Please, use the data in UTF-8 encoding"
            )
            logger.error(message, error)
            raise error
        except pandas.errors.EmptyDataError as error:
            message = (
                f"The empty file was provided. Unable to load data from the path - '{self.path}'. "
                f"The details of the error - {error}"
            )
            logger.error(message, error)
            raise error

    def save_data(self, data, **kwargs):
        if data is not None:
            self.file_loader.save_data(data, **kwargs)

    def get_columns(self, **kwargs) -> List[str]:
        return self.file_loader.get_columns(**kwargs)


class CSVLoader(BaseDataLoader):
    """
    Class for loading and saving data in '.csv' format.
    """

    def __init__(self, path: str, **kwargs):
        super().__init__(path)
        self.format = get_context().get_config()
        self.format.update(kwargs)
        self.format = {
            k: v
            for k, v in self.format.items()
            if k in CSVFormatSettingsSchema._declared_fields.keys()
        }

    @staticmethod
    def _get_quoting(quoting: Optional[str]) -> int:
        quoting_map = {
            "minimal": csv.QUOTE_MINIMAL,
            "all": csv.QUOTE_ALL,
            "non-numeric": csv.QUOTE_NONNUMERIC,
            "none": csv.QUOTE_NONE,
        }
        if isinstance(quoting, int):
            return quoting
        else:
            return (
                quoting_map.get(quoting.lower(), csv.QUOTE_MINIMAL)
                if quoting
                else csv.QUOTE_MINIMAL
            )

    @staticmethod
    def _get_csv_params(**kwargs):
        params = {}
        format_params = kwargs.get("format")

        if format_params:
            params.update(format_params)
            quoting = format_params.get("quoting", None)
            params["quoting"] = CSVLoader._get_quoting(quoting)

        return params

    def _fetch_data(self, **params):
        return pd.read_csv(self.path, **params).apply(trim_string, axis=0)

    def _load_data(self, **kwargs) -> Tuple[pd.DataFrame, Dict]:
        params = CSVLoader._get_csv_params(**kwargs)
        try:
            df = self._fetch_data(**params)
            if all([isinstance(column, int) for column in df.columns]):
                df.rename(
                    columns={
                        k: f"column_{v}" for k, v in zip(df.columns, list(range(len(df.columns))))
                    },
                    inplace=True,
                )
            sep = params.get("sep", ",")
            if len(sep) > 1:
                params["sep"] = ","
            params["skiprows"] = None
            global_context(params)
        except FileNotFoundError as error:
            message = (
                f"It seems that the path to the table isn't valid.\n"
                f"The details of the error - {error}.\n"
                f"Please, check the path to the table"
            )
            logger.error(message)
            raise FileNotFoundError(message)

        return df, CSVConvertor(df).schema

    def load_data(self, **kwargs):
        return self._load_data(format=self.format, **kwargs)

    def __get_columns(self, **kwargs):
        head_df = pd.read_csv(self.path, **kwargs, nrows=0)
        return list(head_df.columns)

    def get_columns(self, **kwargs) -> List[str]:
        return self._get_columns(**kwargs)

    def _get_columns(self, **kwargs) -> List[str]:
        """
        Get the column names of the table located in the path
        """
        try:
            return self.__get_columns(**kwargs)
        except pd.errors.EmptyDataError as error:
            logger.error(
                f"The empty file was provided. Unable to train this table located "
                f"in the path - '{self.path}'. The details of the error - {error}"
            )
            raise error

    def _write_data(self, df, **kwargs):
        """
        Save the dataframe in '.csv' format
        """
        df.to_csv(self.path, **kwargs, index=False)

    def _save_data(self, df: pd.DataFrame, **kwargs):
        """
        Save the provided DataFrame to a CSV file.
        :param path: The file path to save the DataFrame.
        :param df: The DataFrame to be saved.
        :param kwargs: Additional keyword arguments to be passed to the to_csv method.
        """
        format_params = CSVLoader._get_csv_params(**kwargs)
        if df is not None:
            # Extract valid parameters
            valid_parameters = inspect.signature(pd.DataFrame.to_csv).parameters

            # Filter out any keyword arguments that are not valid parameters
            filtered_kwargs = {k: v for k, v in format_params.items() if k in valid_parameters}
            for k, v in filtered_kwargs.items():
                if isinstance(v, str) and v in DELIMITERS.keys():
                    filtered_kwargs[k] = v.replace(v, DELIMITERS[v])

            if "header" in filtered_kwargs and filtered_kwargs.get("header", None) is None:
                filtered_kwargs["header"] = False
            else:
                filtered_kwargs["header"] = True

            if "sep" in filtered_kwargs and len(filtered_kwargs.get("sep", None)) > 1:
                filtered_kwargs["sep"] = ","
                logger.warning(
                    "As the length of the value of the parameter 'separator' is more than "
                    "1 character, the 'separator' will be set to ',' in accordance with "
                    "the standard 'RFC 4180'"
                )
            if (
                "na_values" in format_params
                and format_params.get("na_values", [])
                and df.isnull().values.any()
            ):
                filtered_kwargs["na_rep"] = format_params["na_values"][0]
                logger.warning(
                    "Since the 'na_values' parameter in the 'format' sections is not empty, "
                    "the missing values will be filled with "
                    "the first value from the 'na_values' parameter"
                )

            self._write_data(df, **filtered_kwargs)

    def save_data(self, df: pd.DataFrame, **kwargs):
        self._save_data(df, **kwargs)


class AvroLoader(BaseDataLoader):
    """
    Class for loading and saving data in '.avro' format
    """

    def _load_data(self) -> pd.DataFrame:
        """
        Load data in '.avro' format
        """
        with open(self.path, "rb") as f:
            return pdx.from_avro(f)

    @staticmethod
    def _get_preprocessed_schema(schema: Optional[Dict]) -> Optional[Dict]:
        """
        Get the preprocessed schema
        """
        if schema is not None:
            return {
                field["name"]: field["type"]
                for field
                in schema.get("fields", {})
            }
        return schema

    def load_data(self, **kwargs) -> Tuple[pd.DataFrame, Dict]:
        """
        Load data in '.avro' format
        """
        try:
            df = self._load_data()
            schema = self.load_schema()
            return self._get_schema_and_df(schema, df)
        except FileNotFoundError as error:
            message = (
                f"It seems that the path to the table isn't valid.\n"
                f"The details of the error - {error}.\n"
                f"Please, check the path to the table"
            )
            logger.error(message)
            raise FileNotFoundError(message)

    def _save_data(self, df: pd.DataFrame, schema: Optional[Dict]):
        """
        Save data in Avro Format
        """
        if df is not None:
            pdx.to_avro(self.path, df, schema)

    def save_data(self, df: pd.DataFrame, schema: Optional[Dict] = None, **kwargs):
        if schema is not None:
            logger.trace(f"The data will be saved with the schema: {schema}")

        preprocessed_schema = self._get_preprocessed_schema(schema)
        df = AvroConvertor(preprocessed_schema, df).preprocessed_df
        self._save_data(df, schema)

    def __load_original_schema(self):
        with open(self.path, "rb") as f:
            return self._load_original_schema(f)

    @staticmethod
    def _load_original_schema(f):
        """
        Load schema of the metadata of the table in '.avro' format
        """
        reader = fastavro.reader(f)
        return reader.writer_schema

    def load_original_schema(self) -> Dict:
        return self.__load_original_schema()

    def load_schema(self) -> Dict[str, str]:
        """
        Load the custom schema of the metadata of the table in '.avro' format
        used by the algorithm
        """
        original_schema = self.load_original_schema()
        return self._get_preprocessed_schema(original_schema)

    @staticmethod
    def _get_schema_and_df(
        schema: Dict[str, str], df: pd.DataFrame
    ) -> Tuple[pd.DataFrame, Dict[str, str]]:
        """
        Preprocess schema and dataframe
        """
        convertor = AvroConvertor(schema, df)
        schema, preprocessed_df = convertor.converted_schema, convertor.preprocessed_df
        return preprocessed_df, schema

    def _get_columns(self) -> List[str]:
        """
        Get the column names of the table located in the path
        """
        schema = self.load_schema()
        return list(schema.keys())

    def get_columns(self, **kwargs) -> List[str]:
        try:
            return self._get_columns()
        except InvalidAvroBinaryEncoding as error:
            logger.error(
                f"The empty file was provided. Unable to train this table "
                f"located in the path - '{self.path}'. "
                f"The details of the error - {error}"
            )
            raise error


class MetadataLoader(BaseDataLoader):
    """
    Metadata class for loading and saving metadata in YAML format
    """

    def __init__(self, path: str):
        super().__init__(path)
        self.metadata_loader = self.get_metadata_loader()

    def get_metadata_loader(self):
        if self.path is not None:
            path = Path(self.path)
            if path.suffix in [".yaml", ".yml"]:
                return YAMLLoader(self.path)
            else:
                raise NotImplementedError("The format of metadata isn't supported")

    def load_data(self) -> Dict:
        return self.metadata_loader.load_data()

    def save_data(self, metadata: Dict, **kwargs):
        self.metadata_loader.save_data(metadata, **kwargs)


@dataclass
class YAMLLoader(BaseDataLoader):
    """
    Class for loading and saving data in YAML format
    """
    metadata_sections = ["train_settings", "infer_settings", "format", "keys"]
    train_reports = ReportTypes().full_list_of_train_report_types
    infer_reports = ReportTypes().full_list_of_infer_report_types

    def __init__(self, path: str):
        super().__init__(path)

    def _normalize_reports(self, settings: dict, type_of_process: Literal["train", "infer"]):
        """
        Cast the value of the parameter 'reports' to the list
        """
        reports = settings.get(f"{type_of_process}_settings", {}).get("reports", [])
        if isinstance(reports, str):
            if reports not in ["none", "all"]:
                settings[f"{type_of_process}_settings"]["reports"] = [reports]
            elif reports == "none":
                settings[f"{type_of_process}_settings"]["reports"] = []
            elif reports == "all" and type_of_process == "train":
                settings[f"{type_of_process}_settings"]["reports"] = self.train_reports
            elif reports == "all" and type_of_process == "infer":
                settings[f"{type_of_process}_settings"]["reports"] = self.infer_reports

    def _normalize_parameter_reports(self, metadata: dict) -> dict:
        for table, settings in metadata.items():
            self._normalize_reports(settings, "train")
            self._normalize_reports(settings, "infer")
        return metadata

    def _load_data(self, metadata_file) -> Dict:
        try:
            metadata = yaml.load(metadata_file, Loader=SafeLoader)
            metadata = self.replace_none_values_of_metadata_settings(metadata)
            metadata = self._normalize_parameter_reports(metadata)
            return metadata
        except ScannerError as error:
            message = (
                f"It seems that the metadata file in YAML format isn't valid.\n"
                f"The details of the error - {str(error)}.\n"
                f"Please check the metadata file in YAML format."
            )
            logger.error(error)
            raise ValueError(message)

    def load_data(self) -> Dict:
        with open(self.path, "r", encoding="utf-8") as f:
            return self._load_data(f)

    def replace_none_values_of_metadata_settings(self, metadata: dict):
        """
        Replace None values for parameters in the metadata
        """
        metadata["global"] = dict() if metadata.get("global") is None else metadata.get("global")
        if metadata["global"]:
            for settings in metadata["global"].keys():
                metadata["global"][settings] = (
                    dict()
                    if metadata["global"].get(settings) is None
                    else metadata["global"].get(settings)
                )
        for key in metadata.keys():
            if key == "global":
                continue
            for parameter in self.metadata_sections:
                if metadata.get(key).get(parameter) is None:
                    metadata[key][parameter] = {}
        return metadata

    def save_data(self, metadata: Dict, **kwargs):
        with open(self.path, "w") as f:
            self._save_data(metadata, f)

    @staticmethod
    def _save_data(metadata: Dict, f):
        yaml.dump(metadata, f)


class BinaryLoader(BaseDataLoader):
    """
    Class for loading and saving data using byte stream
    """

    def _load_data(self) -> pd.DataFrame:
        """
        Load data in Binary format
        """
        with open(self.path, "rb") as f:
            return pkl.load(f)

    def load_data(self) -> Tuple[pd.DataFrame, None]:
        return self._load_data(), None

    def _save_data(self, data):
        with open(self.path, "wb") as f:
            pkl.dump(data, f)

    def save_data(self, data, **kwargs):
        """
        Save data in Binary format
        """
        self._save_data(data)


class ExcelLoader(BaseDataLoader):
    """
    Class for loading and saving data in Excel format
    """

    def __init__(self, path: str):
        super().__init__(path)
        self.format = get_context().get_config()
        self.sheet_name = self.format.get("sheet_name", 0)
        self.format = {
            k: v
            for k, v in self.format.items()
            if k in ExcelFormatSettingsSchema._declared_fields.keys()
        }

    def _fetch_data(self) -> pd.DataFrame:
        return pd.read_excel(self.path, sheet_name=self.sheet_name)

    def _load_data(self) -> Tuple[pd.DataFrame, Dict]:
        """
        Load data in Excel format
        """
        try:
            df = self._fetch_data()
            if isinstance(self.sheet_name, list) or self.sheet_name is None:
                dfs = [df for sheet_name, df in df.items()]
                df = pd.concat(dfs, ignore_index=True)
            global_context({})
            return df, CSVConvertor(df).schema
        except FileNotFoundError as error:
            message = (
                f"It seems that the path to the table isn't valid.\n"
                f"The details of the error - {error}.\n"
                f"Please, check the path to the table"
            )
            logger.error(message, error)
            raise error

    def load_data(self) -> Tuple[pd.DataFrame, Dict]:
        return self._load_data()

    def save_data(self, df: pd.DataFrame, **kwargs):
        self._save_data(df)

    def _save_data(self, df: pd.DataFrame):
        """
        Save provided data frame in Excel format
        """
        if df is not None:
            df.to_excel(self.path, index=False, engine="openpyxl")

    def _get_columns(self, **kwargs) -> List[str]:
        """
        Get the column names of the table located in the path
        """
        head_df = pd.read_excel(self.path, **kwargs, nrows=0)
        return list(head_df.columns)

    def get_columns(self, **kwargs) -> List[str]:
        return self._get_columns(**kwargs)<|MERGE_RESOLUTION|>--- conflicted
+++ resolved
@@ -94,14 +94,10 @@
 
     def load_data(self, **kwargs) -> Tuple[pd.DataFrame, Dict]:
         try:
-<<<<<<< HEAD
-            df, schema = self.file_loader.load_data(**kwargs)
-=======
             if os.getenv("FERNET_KEY"):
                 df, schema = decrypt(path=self.path)
             else:
-                df, schema = self.file_loader.load_data(self.path, **kwargs)
->>>>>>> 5a2dc500
+                df, schema = self.file_loader.load_data(**kwargs)
             return df, schema
         except UnicodeDecodeError as error:
             message = (
