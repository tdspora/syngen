--- conflicted
+++ resolved
@@ -144,8 +144,7 @@
         Save the input data to the predefined path
         """
         path_to_input_data = (
-<<<<<<< HEAD
-            f"{PATH_TO_MODEL_ARTIFACTS}/tmp_store/{slugify(table_name)}/"
+            f"model_artifacts/tmp_store/{slugify(table_name)}/"
             f"input_data_{slugify(table_name)}."
             f"{'dat' if os.getenv('FERNET_KEY') else 'pkl'}"
         )
@@ -155,13 +154,6 @@
             table_name=table_name,
             sensitive=True
         ).save_data(flattened_data)
-=======
-            f"model_artifacts/tmp_store/{slugify(table_name)}/"
-            f"input_data_{slugify(table_name)}."
-            f"{'dat' if os.getenv('FERNET_KEY') else 'pkl'}"
-        )
-        DataLoader(path_to_input_data, sensitive=True).save_data(flattened_data)
->>>>>>> 3a488af9
 
     def _handle_json_columns(self):
         """
