--- conflicted
+++ resolved
@@ -705,26 +705,8 @@
         )
 
         prepared_data = self._restore_empty_columns(prepared_data)
-<<<<<<< HEAD
-        # workaround for the case when all columns are dropped
-        # with technical column
-        tech_columns = list(self.dataset.tech_columns)
-        if tech_columns:
-            prepared_data = prepared_data.drop(tech_columns, axis=1)
-            logger.debug(
-                f"Technical columns {tech_columns} "
-                "were removed from the generated table."
-            )
-            Report().unregister_reporters(self.table_name)
-            logger.info(
-                "Since there were no columns suitable for training, "
-                "reports will not be generated "
-                f"for the table '{self.table_name}'."
-            )
-=======
 
         prepared_data = self._drop_technical_columns(prepared_data)
->>>>>>> 5a79f79a
 
         is_pk = self._is_pk()
 
