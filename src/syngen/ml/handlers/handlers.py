from typing import Tuple, Optional, Dict, List, Callable
from abc import ABC, abstractmethod
import os
import math
from ulid import ULID
from uuid import UUID

import pandas as pd
import numpy as np
from numpy.random import seed, choice
from pathos.multiprocessing import ProcessingPool
import dill
from scipy.stats import gaussian_kde
from collections import OrderedDict
from tensorflow.keras.preprocessing.text import Tokenizer
from slugify import slugify
from loguru import logger
from attrs import define, field

from syngen.ml.vae import *  # noqa: F403
<<<<<<< HEAD
from syngen.ml.data_loaders import DataLoader
from syngen.ml.vae.models.dataset import Dataset
=======
from syngen.ml.data_loaders import DataLoader, DataFrameFetcher
>>>>>>> f9bd9d50
from syngen.ml.utils import (
    fetch_config,
    check_if_features_assigned,
    get_initial_table_name,
    ProgressBarHandler
)
from syngen.ml.context import get_context


class AbstractHandler(ABC):
    @abstractmethod
    def set_next(self, handler):
        pass

    @abstractmethod
    def handle(self, data: pd.DataFrame, **kwargs):
        pass


@define
class BaseHandler(AbstractHandler):
    metadata: Dict = field(kw_only=True)
    paths: Dict = field(kw_only=True)
    table_name: str = field(kw_only=True)
    loader: Optional[Callable[[str], pd.DataFrame]] = None
    _next_handler: Optional[AbstractHandler] = None

    def set_next(self, handler: AbstractHandler) -> AbstractHandler:
        self._next_handler = handler
        return handler

    @abstractmethod
    def handle(self, data: pd.DataFrame, **kwargs):
        if self._next_handler:
            return self._next_handler.handle(data, **kwargs)

        return None

    @staticmethod
    def create_wrapper(cls_name, data: pd.DataFrame, schema: Optional[Dict], **kwargs):
        return globals()[cls_name](
            data,
            schema,
            metadata=kwargs["metadata"],
            table_name=kwargs["table_name"],
            paths=kwargs["paths"],
            batch_size=kwargs["batch_size"],
            main_process=kwargs["main_process"],
            process=kwargs["process"],
        )

    def fetch_data(self) -> Tuple[pd.DataFrame, Optional[Dict]]:
        """
        Fetch the data
        """
        data_loader = DataLoader(self.paths["input_data_path"])
        data = pd.DataFrame()
        schema = None
        if data_loader.has_existed_path:
            data, schema = data_loader.load_data()
        elif self.loader:
            data, schema = DataFrameFetcher(
                loader=self.loader,
                table_name=self.table_name
            ).fetch_data()
        return data, schema


@define
class RootHandler(BaseHandler):

    def handle(self, **kwargs):
        data, schema = super().fetch_data()
        return super().handle(data, **kwargs)


@define
class LongTextsHandler(BaseHandler):
    schema: Optional[Dict] = field(kw_only=True)

    @staticmethod
    def series_count_words(x):
        return len(str(x).split())

    def _prepare_dir(self):
        os.makedirs(self.paths["no_ml_state_path"], exist_ok=True)

    def _save_no_ml_checkpoints(self, features: Dict):
        with open(f'{self.paths["no_ml_state_path"]}kde_params.pkl', "wb") as file:
            dill.dump(features, file)

    def handle(self, data: pd.DataFrame, **kwargs):
        self._prepare_dir()

        dataset = fetch_config(self.paths["dataset_pickle_path"])
        long_text_columns = dataset.long_text_columns

        if len(long_text_columns) > 0:
            features = {}
            for col in long_text_columns:
                tokenizer = Tokenizer(lower=False, char_level=True)
                if type(data[col].dropna().values[0]) is bytes:
                    text_col = data[col].str.decode("utf-8", errors="ignore")
                else:
                    text_col = data[col]
                text_col = text_col.fillna("")
                tokenizer.fit_on_texts(text_col)

                indexes = OrderedDict((k, v) for k, v in tokenizer.word_index.items() if k != " ")
                counts = OrderedDict((k, v) for k, v in tokenizer.word_counts.items() if k != " ")
                ordered_indexes = OrderedDict((k, indexes[k]) for k in counts.keys())
                text_structure = np.array(
                    [text_col.str.len(), text_col.apply(self.series_count_words)]
                )
                noise_to_prevent_singularity = np.random.uniform(
                    low=-1e-4,
                    high=1e-4,
                    size=(text_structure.shape[0], text_structure.shape[1]),
                )
                bw_width = text_structure.shape[1] / text_structure.shape[1] ** 1.3
                kde = gaussian_kde(
                    (text_structure + noise_to_prevent_singularity).astype("float64"),
                    bw_method=bw_width,
                )
                features[col] = {
                    "counts": counts,
                    "indexes": ordered_indexes,
                    "kde": kde,
                }

            self._save_no_ml_checkpoints(features)

        else:
            logger.info("No columns to train kde over found")
        return super().handle(data, **kwargs)


@define
class VaeTrainHandler(BaseHandler):
    wrapper_name: str = field(kw_only=True)
    schema: Dict = field(kw_only=True)
    epochs: int = field(kw_only=True)
    row_subset: int = field(kw_only=True)
    drop_null: bool = field(kw_only=True)
    batch_size: int = field(kw_only=True)
    type_of_process: str = field(kw_only=True)
    print_report: bool = field(kw_only=True)

    def __fit_model(self, data: pd.DataFrame):
        logger.info("Start VAE training")
        if data is None:
            logger.error("For mode = 'train' path must be provided")
            raise ValueError("Can't read data from path or path is None")

        self.model = self.create_wrapper(
            self.wrapper_name,
            data,
            self.schema,
            metadata=self.metadata,
            table_name=self.table_name,
            paths=self.paths,
            batch_size=self.batch_size,
            main_process=self.type_of_process,
            process="train",
        )
        self.model.batch_size = min(self.batch_size, len(data))

        logger.debug(
            f"Train model with parameters: epochs={self.epochs}, "
            f"row_subset={self.row_subset}, print_report={self.print_report}, "
            f"drop_null={self.drop_null}, batch_size={self.batch_size}"
        )

        self.model.fit_on_df(epochs=self.epochs)

        if not check_if_features_assigned(self.paths["dataset_pickle_path"]):
            return

        self.model.save_state(self.paths["state_path"])
        log_message = "Finished VAE training"
        logger.info(log_message)
        ProgressBarHandler().set_progress(message=log_message)

    def __prepare_dir(self):
        os.makedirs(self.paths["fk_kde_path"], exist_ok=True)

    def handle(self, data: pd.DataFrame, **kwargs):
        self.__prepare_dir()
        self.__fit_model(data)
        return super().handle(data, **kwargs)


@define
class VaeInferHandler(BaseHandler):
    metadata_path: str = field(kw_only=True)
    random_seed: Optional[int] = field(kw_only=True)
    size: int = field(kw_only=True)
    batch_size: int = field(kw_only=True)
    run_parallel: bool = field(kw_only=True)
    print_report: bool = field(kw_only=True)
    get_infer_metrics: bool = field(kw_only=True)
    wrapper_name: str = field(kw_only=True)
    log_level: str = field(kw_only=True)
    type_of_process: str = field(kw_only=True)
    random_seed_list: List = field(init=False)
    vae: Optional[VAEWrapper] = field(init=False)  # noqa: F405
    dataset: Dataset = field(init=False)
    original_schema: Dict = field(init=False)
    has_vae: bool = field(init=False)
    has_no_ml: bool = field(init=False)
    batch_num: int = field(init=False)

    def __attrs_post_init__(self):
        if self.random_seed:
            seed(self.random_seed)
        self.batch_num = math.ceil(self.size / self.batch_size)
        self.random_seeds_list = list()
        self.vae = None
        self.dataset = fetch_config(self.paths["dataset_pickle_path"])
        path_to_schema = self.paths["original_schema_path"]
        self.original_schema = (
            fetch_config(path_to_schema) if os.path.exists(path_to_schema) else None
        )
        self.has_vae = len(self.dataset.features) > 0

        data, schema = self.fetch_data()

        if self.has_vae:
            self.vae = self._get_wrapper(data, schema)

        self.has_no_ml = os.path.exists(f'{self.paths["path_to_no_ml"]}')

    @staticmethod
    def synth_word(size, indexes, counts):
        return "".join(
            np.random.choice(
                np.array(list(indexes)),
                size=size,
                p=np.array(list(counts.values())) / sum(np.array(list(counts.values()))),
            )
        )

    def _get_wrapper(self, data: pd.DataFrame, schema: Dict):
        """
        Create and get the wrapper for the VAE model
        """
        return self.create_wrapper(
            self.wrapper_name,
            data,
            schema,
            metadata=self.metadata,
            table_name=self.table_name,
            paths=self.paths,
            batch_size=self.batch_size,
            main_process=self.type_of_process,
            process="infer",
        )

    def _prepare_dir(self):
        tmp_store_path = self.paths["tmp_store_path"]
        os.makedirs(tmp_store_path, exist_ok=True)

    def _is_pk(self):
        is_pk = self.table_name.endswith("_pk")
        return is_pk

    def _concat_slices_with_unique_pk(self, df_slices: list):
        if self.metadata and self.table_name in self.metadata:
            config_of_keys = self.metadata.get(self.table_name).get("keys", {})
            for key in config_of_keys.keys():
                column = config_of_keys.get(key).get("columns")[0]
                if config_of_keys.get(key).get("type") == "PK" and not isinstance(
                    df_slices[0][column][0], (str, UUID, ULID)
                ):
                    cumm_len = 0
                    for i, frame in enumerate(df_slices):
                        frame[column] = frame[column].map(lambda pk_val: pk_val + cumm_len)
                        cumm_len += len(frame)
        return pd.concat(df_slices, ignore_index=True)

    def generate_vae(self, size):
        synthetic_infer = self.vae.predict_sampled_df(size)
        return synthetic_infer

    def generate_long_texts(self, size, synthetic_infer):
        with open(f'{self.paths["path_to_no_ml"]}', "rb") as file:
            features = dill.load(file)
        for col in features.keys():
            kde = features[col]["kde"]
            text_structures = np.maximum(kde.resample(size).astype("int32"), 0)
            indexes = features[col]["indexes"]
            counts = features[col]["counts"]
            generated_column = [
                " ".join(
                    [
                        self.synth_word(s, indexes, counts)
                        for s in np.maximum(np.random.normal(i / j, 1, j).astype("int32"), 2)
                    ]
                )
                for i, j in zip(*text_structures)
            ]
            logger.debug(f'Long text for column {col} is generated.')
            synthetic_infer[col] = generated_column
        return synthetic_infer

    def run_separate(self, params: Tuple):
        i, size = params

        if self.random_seed:
            seed(self.random_seeds_list[i])

        synthetic_infer = pd.DataFrame()

        if self.has_vae:
            logger.info(f'VAE generation for {self.table_name} started.')
            synthetic_infer = self.generate_vae(size)
        if self.has_no_ml:
            logger.info(f'Long texts generation for {self.table_name} started.')
            synthetic_infer = self.generate_long_texts(size, synthetic_infer)

        return synthetic_infer

    def split_by_batches(self):
        """
        Split the total size into batches
        based on the specified number of nodes.

        This method divides the total size
        into a specified number of batches (nodes).
        Each batch will have a size equal to batch_size,
        except for the last batch, which will contain the remaining size
        """
        quote = self.batch_size
        nodes = self.batch_num
        data = [quote] * (nodes - 1)
        data.append(self.size - quote * (nodes - 1))
        return data

    def run(self, size: int, run_parallel: bool):
        logger.info("Start data synthesis")
        if run_parallel:
            pool = ProcessingPool()
            if self.random_seed:
                self.random_seeds_list = choice(
                    range(0, max(100, pool.nodes)), pool.nodes, replace=False
                )

            frames = pool.map(
                self.run_separate, enumerate(self.split_by_batches())
            )
            generated = self._concat_slices_with_unique_pk(frames)
        else:
            if self.random_seed:
                self.random_seeds_list = [self.random_seed]
            generated = self.run_separate((0, size))
        return generated

    def kde_gen(self, pk_table, pk_column_label, size, fk_label):
        pk = pk_table[pk_column_label]

        try:
            with open(f'{self.paths["fk_kde_path"]}{fk_label}.pkl', "rb") as file:
                kde = dill.load(file)
            pk = pk.dropna()
            numeric_pk = np.arange(len(pk)) if pk.dtype == "object" else pk
            fk_pdf = np.maximum(kde.evaluate(numeric_pk), 1e-12)
            synth_fk = np.random.choice(pk, size=size, p=fk_pdf / sum(fk_pdf), replace=True)
            synth_fk = pd.DataFrame({fk_label: synth_fk}).reset_index(drop=True)

        except FileNotFoundError:
            logger.warning(
                f"The mapper for the {fk_label} text key is not found. Making simple sampling"
            )
            synth_fk = pk.sample(size, replace=True).reset_index(drop=True)
            synth_fk = synth_fk.rename(fk_label)

        return synth_fk

    def _get_pk_path(self, pk_table, table_name) -> str:
        """
        Set the path to synthetic data of corresponding pk table
        """
        destination_to_pk_table = None
        if self.type_of_process == "infer":
            infer_settings = self.metadata[pk_table].get("infer_settings", {})
            destination_to_pk_table = infer_settings.get("destination")

            if destination_to_pk_table is None:
                destination_to_pk_table = (
                    f"model_artifacts/tmp_store/{slugify(pk_table)}/"
                    f"merged_infer_{slugify(pk_table)}.csv"
                )
        initial_table_name = get_initial_table_name(table_name)
        if self.type_of_process == "train":
            destination_to_pk_table = self.paths["path_to_merged_infer"].replace(
                slugify(initial_table_name), slugify(pk_table)
            )
        if not os.path.exists(destination_to_pk_table):
            raise FileNotFoundError(
                "The table with a primary key specified in the metadata file does not "
                "exist or is not trained. Ensure that the metadata contains the "
                "name of referenced table with a primary key in the foreign key "
                "declaration section."
            )

        return destination_to_pk_table

    def generate_keys(self, generated, size, metadata, table_name):
        metadata_of_table = metadata.get(table_name)
        if "keys" not in metadata_of_table:
            return None
        config_of_keys = metadata_of_table.get("keys")
        for key in config_of_keys.keys():
            if config_of_keys.get(key).get("type") == "FK":
                fk_column_name = config_of_keys.get(key).get("columns")[0]
                pk_table = config_of_keys.get(key).get("references").get("table")
                pk_path = self._get_pk_path(pk_table=pk_table, table_name=table_name)
                pk_table_data, pk_table_schema = DataLoader(pk_path).load_data()
                pk_column_label = config_of_keys.get(key).get("references").get("columns")[0]
                logger.info(f"The {pk_column_label} assigned as a foreign_key feature")

                synth_fk = self.kde_gen(pk_table_data, pk_column_label, size, fk_column_name)
                generated = generated.reset_index(drop=True)

                null_column_name = f"{key}_null"
                if null_column_name in generated.columns:
                    not_null_column_mask = generated[null_column_name].astype("float64") <= 0.5
                    synth_fk = synth_fk.where(not_null_column_mask, np.nan)
                    generated = generated.drop(null_column_name, axis=1)

                generated[fk_column_name] = synth_fk
        return generated

    def _restore_empty_columns(self, df: pd.DataFrame) -> pd.DataFrame:
        """
        Restore empty columns in the generated table
        """
        empty_columns = self.dataset.dropped_columns
        empty_df = pd.DataFrame(index=df.index, columns=empty_columns)
        df = pd.concat([df, empty_df], axis=1)
        return df

    def handle(self, **kwargs):
        self._prepare_dir()
        logger.debug(
            f"Infer model with parameters: size={self.size}, run_parallel={self.run_parallel}, "
            f"batch_size={self.batch_size}, random_seed={self.random_seed}, "
            f"print_report={self.print_report}, get_infer_metrics={self.get_infer_metrics}"
        )
        logger.info(f"Total of {self.batch_num} batch(es)")
        batches = self.split_by_batches()
        delta = ProgressBarHandler().delta / self.batch_num
        prepared_batches = []
        for i, batch in enumerate(batches):
            log_message = (f"Data synthesis for the table - '{self.table_name}'. "
                           f"Generating the batch {i + 1} of {self.batch_num}")
            ProgressBarHandler().set_progress(
                progress=ProgressBarHandler().progress + delta,
                delta=delta,
                message=log_message,
            )
            logger.info(log_message)
            prepared_batch = self.run(batch, self.run_parallel)
            prepared_batches.append(prepared_batch)
        prepared_data = (
            self._concat_slices_with_unique_pk(prepared_batches)
            if len(prepared_batches) > 0
            else pd.DataFrame()
        )
        prepared_data = self._restore_empty_columns(prepared_data)

        is_pk = self._is_pk()

        if self.metadata_path is not None:
            if not is_pk:
                generated_data = self.generate_keys(
                    prepared_data, self.size, self.metadata, self.table_name
                )
                generated_data = generated_data[self.dataset.order_of_columns]

                if generated_data is None:
                    DataLoader(self.paths["path_to_merged_infer"]).save_data(
                        prepared_data,
                        schema=self.original_schema,
                        format=get_context().get_config(),
                    )
                else:
                    DataLoader(self.paths["path_to_merged_infer"]).save_data(
                        generated_data,
                        schema=self.original_schema,
                        format=get_context().get_config(),
                    )
            else:
                DataLoader(self.paths["path_to_merged_infer"]).save_data(
                    prepared_data,
                    schema=self.original_schema,
                    format=get_context().get_config(),
                )
        if self.metadata_path is None:
            prepared_data = prepared_data[self.dataset.order_of_columns]
            DataLoader(self.paths["path_to_merged_infer"]).save_data(
                prepared_data,
                schema=self.original_schema,
                format=get_context().get_config(),
            )<|MERGE_RESOLUTION|>--- conflicted
+++ resolved
@@ -18,12 +18,7 @@
 from attrs import define, field
 
 from syngen.ml.vae import *  # noqa: F403
-<<<<<<< HEAD
-from syngen.ml.data_loaders import DataLoader
-from syngen.ml.vae.models.dataset import Dataset
-=======
 from syngen.ml.data_loaders import DataLoader, DataFrameFetcher
->>>>>>> f9bd9d50
 from syngen.ml.utils import (
     fetch_config,
     check_if_features_assigned,
