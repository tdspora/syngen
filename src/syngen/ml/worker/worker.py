--- conflicted
+++ resolved
@@ -93,8 +93,9 @@
         type_of_process can be "train", "infer" or "all" for the Enterprise version
         """
         config_of_tables = self.metadata
-<<<<<<< HEAD
         table_names = list(config_of_tables.keys())
+        if type_of_process == ("infer" or "all"):
+            config_of_tables = self._split_pk_fk_metadata(config_of_tables, table_names)
         if "keys" in config_of_tables or len(table_names) > 1:
             pk_tables = self._get_tables(config_of_tables, "PK")
             fk_tables = self._get_tables(config_of_tables, "FK")
@@ -103,15 +104,6 @@
         else:
             # case with one table without any keys
             chain_of_tables = table_names
-=======
-        if type_of_process == ("infer" or "all"):
-            config_of_tables = self._split_pk_fk_metadata(config_of_tables, list(config_of_tables.keys()))
-        pk_tables = self._get_tables(config_of_tables, "PK")
-        fk_tables = self._get_tables(config_of_tables, "FK")
-        # chain_of_tables = [*pk_tables, *list(set(fk_tables).difference(set(pk_tables)))]
-        chain_of_tables = [*pk_tables, *fk_tables]
-
->>>>>>> d6be1c2d
         return chain_of_tables, config_of_tables
 
     def _split_pk_fk_metadata(self, config, tables):
