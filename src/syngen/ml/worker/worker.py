from typing import Dict, List, Optional, Tuple, Any
from attrs import define, field
from copy import deepcopy
from loguru import logger
from slugify import slugify
import os

from syngen.ml.data_loaders import MetadataLoader
from syngen.ml.strategies import TrainStrategy, InferStrategy
from syngen.ml.reporters import Report
from syngen.ml.config import Validator

from syngen.ml.context.context import global_context


@define
class Worker:
    """
    Class for preparing training and infer settings, metadata for training and infer process
    """
    table_name: Optional[str] = field(kw_only=True)
    metadata_path: Optional[str] = field(kw_only=True)
    settings: Dict = field(kw_only=True)
    log_level: str = field(kw_only=True)
    type_of_process: str = field(kw_only=True)
    train_strategy = TrainStrategy()
    infer_strategy = InferStrategy()
    metadata: Optional[Dict] = None
    divided: List = field(default=list())
    merged_metadata: Dict = field(default=dict())

    def __attrs_post_init__(self):
        os.makedirs("model_artifacts/metadata", exist_ok=True)
        self.metadata = self.__fetch_metadata()
        self._update_metadata()
        self.__validate_metadata()

<<<<<<< HEAD

    def _update_metadata_for_table(self, metadata: Dict) -> Dict:
=======
    def __validate_metadata(self):
        """
        Validate the metadata, set the merged metadata
        """
        validator = Validator(
            metadata=self.metadata,
            metadata_path=self.metadata_path,
            type_of_process=self.type_of_process
        )
        validator.run()
        self.merged_metadata = validator.merged_metadata

    def _update_metadata_for_table(self):
>>>>>>> e71a6e00
        """
        Update the metadata for training or inference process if a metadata file wasn't provided
        """
        if self.type_of_process == "train":
            train_settings = self.metadata[self.table_name]["train_settings"]
            train_settings.update(self.settings)
        elif self.type_of_process == "infer":
            infer_settings = self.metadata[self.table_name]["infer_settings"]
            infer_settings.update(self.settings)

    @staticmethod
    def _update_table_settings(table_settings: Dict[str, Any], settings_to_update: Dict[str, Any]) -> None:
        """
        Update the table settings with the provided settings that are not already defined
        """
        for setting, value in settings_to_update.items():
            if setting not in table_settings:
                table_settings[setting] = value

    def _update_metadata_for_tables(self):
        """
        Update the metadata for training or inference process if a metadata file was provided
        """
        global_train_settings = self.metadata.get("global", {}).get("train_settings", {})
        global_infer_settings = self.metadata.get("global", {}).get("infer_settings", {})

        for table, table_metadata in self.metadata.items():
            if table == "global":
                continue
            elif self.type_of_process == "train":
                settings_key = "train_settings"
                global_settings = global_train_settings
            elif self.type_of_process == "infer":
                settings_key = "infer_settings"
                global_settings = global_infer_settings
            else:
                continue

            table_settings = table_metadata[settings_key]

            self._update_table_settings(table_settings, global_settings)
            self._update_table_settings(table_settings, self.settings)

    def _update_metadata(self) -> None:
        if self.metadata_path:
            self._update_metadata_for_tables()
        if self.table_name:
            self._update_metadata_for_table()

    def __fetch_metadata(self) -> Dict:
        """
        Fetch the metadata for training or infer process
        """
        if self.metadata_path:
            metadata = MetadataLoader(self.metadata_path).load_data()
            return metadata
        if self.table_name:
            source = self.settings.get("source", "absent")
            # Set a metadata for training or infer process if a metadata file wasn't provided
            metadata = {
                self.table_name: {
                    "train_settings": {
                        "source": source,
                    },
                    "infer_settings": {},
                    "keys": {},
                }
            }
            return metadata

    @staticmethod
    def _get_tables_without_keys(config_of_tables: Dict) -> List[str]:
        """
        Return the list of tables without the information about keys
        """
        tables_without_keys = []
        for table in config_of_tables.keys():
            if not config_of_tables[table].get("keys"):
                tables_without_keys.append(table)
        return tables_without_keys

    @staticmethod
    def _get_tables(config: Dict, key_type: str):
        """
        Return the list of related tables regarding the type of key -
        'primary key', 'foreign key', 'unique key'
        :param config: configuration of related tables declared in metadata.yaml file
        :param key_type: type of key either 'primary key' ('PK'), 'foreign key' ('FK'), 'unique key' ('UQ')
        """
        try:
            tables = [table_name for table_name, config in config.items()
                      for key in config["keys"]
                      if config["keys"][key]["type"] == key_type]
            return list(dict.fromkeys(tables))
        except KeyError:
            raise KeyError(
                "The structure of metadata file seems to be invalid. "
                "Please check the presence of 'configuration', 'tables', "
                "'keys', 'type' fields in metadata file"
            )

    def _prepare_metadata_for_process(self, **kwargs):
        """
        Return the list of tables for training or infer process, the configuration of tables

        type_of_process can be "train", "infer" or "all" for the Enterprise version
        """
        config_of_tables = deepcopy(self.merged_metadata)
        if kwargs.get("type_of_process") in ("infer", "all"):
            config_of_tables = self._split_pk_fk_metadata(config_of_tables, list(config_of_tables.keys()))
        tables_without_keys = self._get_tables_without_keys(config_of_tables)
        pk_tables = self._get_tables(config_of_tables, "PK")
        uq_tables = self._get_tables(config_of_tables, "UQ")
        fk_tables = self._get_tables(config_of_tables, "FK")
        chain_of_tables = list(dict.fromkeys([*tables_without_keys, *pk_tables, *uq_tables, *fk_tables]))

        config_of_tables = {
            **self.metadata,
            **{k: v for k, v in config_of_tables.items() if k not in self.metadata}
        }
        chain_of_tables = [
            i for i in chain_of_tables
            for j in self.metadata
            if j in i
        ]
        return chain_of_tables, config_of_tables

    def _split_pk_fk_metadata(self, config, tables):
        for table in tables:
            types_of_keys = [value["type"] for key, value in config[table].get("keys", {}).items()]
            if "PK" in types_of_keys and "FK" in types_of_keys:
                self.divided += [table+"_pk", table+"_fk"]
                pk_uq_part = {key: value for key, value in config[table]["keys"].items() if value["type"] in ["PK", "UQ"]}
                fk_part = {key: value for key, value in config[table]["keys"].items() if value["type"] == "FK"}

                # Do this to create a new object instead of a reference
                as_pk_meta = {k: v for k, v in config[table].items()}
                as_fk_meta = {k: v for k, v in config[table].items()}

                as_pk_meta["keys"] = pk_uq_part
                as_fk_meta["keys"] = fk_part

                config[table + "_pk"] = as_pk_meta
                config[table + "_fk"] = as_fk_meta
                config.pop(table)
        return config

    def __train_tables(
            self,
            metadata_for_training: Tuple[List, Dict],
            metadata_for_inference: Tuple[List, Dict]
    ):
        """
        Run training process for the list of tables
        :param metadata_for_training: the tuple included the list of tables and metadata for training process
        :param metadata_for_inference: the tuple included the list of tables and metadata for inference process
        """
        chain_for_tables_for_training, config_of_metadata_for_training = metadata_for_training
        chain_for_tables_for_inference, config_of_metadata_for_inference = metadata_for_inference

        for table in chain_for_tables_for_training:
            config_of_table = config_of_metadata_for_training[table]
            global_context(config_of_table.get("format", {}))
            train_settings = config_of_table["train_settings"]
            logger.info(f"Training process of the table - {table} has started.")

            self.train_strategy.run(
                metadata=config_of_metadata_for_training,
                source=train_settings["source"],
                epochs=train_settings["epochs"],
                drop_null=train_settings["drop_null"],
                row_limit=train_settings["row_limit"],
                table_name=table,
                metadata_path=self.metadata_path,
                print_report=train_settings["print_report"],
                batch_size=train_settings["batch_size"]
            )
            self._write_success_message(slugify(table))
            self._save_metadata_file()
        generation_of_reports = any(
            [
                config.get("train_settings", {}).get("print_report", False)
                for table, config in config_of_metadata_for_training.items()
            ]
        )
        if generation_of_reports:
            for table in chain_for_tables_for_inference:
                config_of_table = config_of_metadata_for_inference[table]
                global_context(config_of_table.get("format", {}))
                train_settings = config_of_table["train_settings"]
                print_report = train_settings.get("print_report")
                both_keys = table in self.divided

                logger.info(f"Infer process of the table - {table} has started")

                self.infer_strategy.run(
                    destination=None,
                    metadata=config_of_metadata_for_inference,
                    size=None,
                    table_name=table,
                    metadata_path=self.metadata_path,
                    run_parallel=False,
                    batch_size=1000,
                    random_seed=1,
                    print_report=print_report,
                    log_level=self.log_level,
                    both_keys=both_keys,
                    type=self.type_of_process
                )

    def __infer_tables(self, tables: List, config_of_tables: Dict):
        """
        Run infer process for the list of tables
        :param tables: the list of tables for infer process
        :param config_of_tables: configuration of tables declared in metadata file
        """
        for table in tables:
            config_of_table = config_of_tables[table]
            global_context(config_of_table.get("format", {}))
            logger.info(f"Infer process of the table - {table} has started")
            both_keys = table in self.divided
            infer_settings = config_of_table["infer_settings"]

            self.infer_strategy.run(
                destination=infer_settings.get("destination"),
                metadata=config_of_tables,
                size=infer_settings["size"],
                table_name=table,
                metadata_path=self.metadata_path,
                run_parallel=infer_settings["run_parallel"],
                batch_size=infer_settings["batch_size"],
                random_seed=infer_settings["random_seed"],
                print_report=infer_settings["print_report"],
                log_level=self.log_level,
                both_keys=both_keys,
                type=self.type_of_process
            )

    @staticmethod
    def _generate_reports():
        """
        Generate reports
        """
        Report().generate_report()
        Report().clear_report()

    @staticmethod
    def _write_success_message(table_name: str):
        """
        Write success message to the '.success' file
        """
        with open(f"model_artifacts/resources/{table_name}/message.success", "w") as f:
            f.write("SUCCESS")

    def _save_metadata_file(self):
        if self.metadata_path:
            os.makedirs("model_artifacts/metadata", exist_ok=True)
            metadata_file_name = os.path.basename(self.metadata_path)
            MetadataLoader(self.metadata_path).save_data(f"model_artifacts/metadata/{metadata_file_name}", self.metadata)

    def launch_train(self):
        """
        Launch training process either for a single table or for several tables
        """
        metadata_for_training = self._prepare_metadata_for_process()
        metadata_for_inference = self._prepare_metadata_for_process(type_of_process="infer")
        self.__train_tables(metadata_for_training, metadata_for_inference)
        self._generate_reports()

    def launch_infer(self):
        """
        Launch infer process either for a single table or for several tables
        """
        chain_of_tables, config_of_tables = self._prepare_metadata_for_process(type_of_process="infer")
        self.__infer_tables(chain_of_tables, config_of_tables)
        self._generate_reports()<|MERGE_RESOLUTION|>--- conflicted
+++ resolved
@@ -35,10 +35,6 @@
         self._update_metadata()
         self.__validate_metadata()
 
-<<<<<<< HEAD
-
-    def _update_metadata_for_table(self, metadata: Dict) -> Dict:
-=======
     def __validate_metadata(self):
         """
         Validate the metadata, set the merged metadata
@@ -52,7 +48,6 @@
         self.merged_metadata = validator.merged_metadata
 
     def _update_metadata_for_table(self):
->>>>>>> e71a6e00
         """
         Update the metadata for training or inference process if a metadata file wasn't provided
         """
