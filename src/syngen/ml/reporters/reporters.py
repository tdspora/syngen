from abc import abstractmethod
from typing import List, Dict

import pandas as pd
import numpy as np
from loguru import logger

from syngen.ml.pipeline import (
    get_nan_labels,
    nan_labels_to_float,
    fetch_dataset
)
from syngen.ml.metrics import AccuracyTest, SampleAccuracyTest
from syngen.ml.data_loaders import DataLoader
from syngen.ml.metrics.utils import text_to_continuous


class Reporter:
    """
    Abstract class for reporters
    """

<<<<<<< HEAD
    def __init__(self, metadata: Dict[str, str], paths: Dict[str, str], config: Dict):
=======
    def __init__(
            self,
            metadata: Dict[str, str],
            paths: Dict[str, str],
            config: Dict[str, str]
    ):
>>>>>>> d66a6c8c
        self.metadata = metadata
        self.table_name = metadata["table_name"]
        self.paths = paths
        self.config = config

    def extract_report_data(self):
        original, schema = DataLoader(self.paths["original_data_path"]).load_data()
        synthetic, schema = DataLoader(self.paths["synthetic_data_path"]).load_data()
        return original, synthetic

    def preprocess_data(self):
        """
        Preprocess original and synthetic data.
        Return original data, synthetic data, float columns, integer columns, categorical columns
        """
        original, synthetic = self.extract_report_data()
        missing_columns = set(original) - set(synthetic)
        for col in missing_columns:
            synthetic[col] = np.nan
        columns_nan_labels = get_nan_labels(original)
        original = nan_labels_to_float(original, columns_nan_labels)
        synthetic = nan_labels_to_float(synthetic, columns_nan_labels)
        dataset = fetch_dataset(self.paths["dataset_pickle_path"])
        types = (
            dataset.str_columns, dataset.date_columns,
            dataset.int_columns, dataset.float_columns,
            dataset.binary_columns, dataset.categ_columns
        )
        str_columns, date_columns, int_columns, float_columns, binary_columns, categ_columns = types
        original = original[[
            col for col in original.columns
            if col in set().union(*types)
        ]]
        synthetic = synthetic[[
            col for col in synthetic.columns
            if col in set().union(*types)
        ]]
        for date_col in date_columns:
            original[date_col] = list(
                map(lambda d: pd.Timestamp(d).value, original[date_col])
            )
            synthetic[date_col] = list(
                map(lambda d: pd.Timestamp(d).value, synthetic[date_col])
            )

        int_columns = date_columns | int_columns

        original = text_to_continuous(original, str_columns).drop(str_columns, axis=1)
        synthetic = text_to_continuous(synthetic, str_columns).drop(str_columns, axis=1)

        for col in [i + "_word_count" for i in str_columns]:
            if original[col].nunique() < 50:  # ToDo check if we need this
                categ_columns = categ_columns | {col}
            else:
                int_columns = int_columns | {col}
        int_columns = int_columns | {i + "_char_len" for i in str_columns}

        categ_columns = categ_columns | binary_columns
        
        for categ_col in categ_columns:
            original[categ_col] = original[categ_col].astype(str)
            synthetic[categ_col] = synthetic[categ_col].astype(str)
        return original, synthetic, float_columns, int_columns, categ_columns

    @abstractmethod
    def report(self, **kwargs):
        """
        Generate the report for certain test
        """
        pass


class Report:
    """
    Singleton metaclass for registration all needed reporters
    """

    __reporters: List[Reporter] = []

    def __new__(cls):
        if not hasattr(cls, "instance"):
            cls.instance = super(Report, cls).__new__(cls)
        return cls.instance

    @classmethod
    def register_reporter(cls, reporter: Reporter):
        """
        Register all needed reporters
        """
        cls.__reporters.append(reporter)

    @classmethod
    def clear_report(cls):
        """
        Delete unnecessary reporters
        """
        cls.__reporters.clear()

    @classmethod
    def generate_report(cls):
        """
        Generate all needed reports
        """
        for reporter in cls.__reporters:
            reporter.report()


class AccuracyReporter(Reporter):
    """
    Reporter for running accuracy test
    """

    def report(self):
        """
        Run the report
        """
        (
            original,
            synthetic,
            float_columns,
            int_columns,
            categ_columns,
        ) = self.preprocess_data()
        accuracy_test = AccuracyTest(original, synthetic, self.paths, self.table_name, self.config)
        accuracy_test.report(
            cont_columns=list(float_columns | int_columns),
            categ_columns=list(categ_columns)
        )
        logger.info(
            f"Corresponding plot pickle files regarding to accuracy test were saved "
            f"to folder 'model_artifacts/tmp_store/{self.table_name}/draws/'."
        )


class SampleAccuracyReporter(Reporter):
    """
    Reporter for running accuracy test
    """

    def extract_report_data(self):
        original, schema = DataLoader(self.paths["source_path"]).load_data()
        sampled, schema = DataLoader(self.paths["input_data_path"]).load_data()
        return original, sampled

    def report(self):
        """
        Run the report
        """
        (
            original,
            sampled,
            float_columns,
            int_columns,
            categ_columns,
        ) = self.preprocess_data()
        accuracy_test = SampleAccuracyTest(original, sampled, self.paths, self.table_name, self.config)
        accuracy_test.report(
            cont_columns=list(float_columns | int_columns),
            categ_columns=list(categ_columns)
        )
        logger.info(
            f"Corresponding plot pickle files regarding to sampled data accuracy test were saved "
            f"to folder 'model_artifacts/tmp_store/{self.table_name}/draws/'."
        )<|MERGE_RESOLUTION|>--- conflicted
+++ resolved
@@ -20,16 +20,12 @@
     Abstract class for reporters
     """
 
-<<<<<<< HEAD
-    def __init__(self, metadata: Dict[str, str], paths: Dict[str, str], config: Dict):
-=======
     def __init__(
             self,
             metadata: Dict[str, str],
             paths: Dict[str, str],
             config: Dict[str, str]
     ):
->>>>>>> d66a6c8c
         self.metadata = metadata
         self.table_name = metadata["table_name"]
         self.paths = paths
