--- conflicted
+++ resolved
@@ -88,13 +88,6 @@
 
         original = original[[col for col in original.columns if col in set().union(*types)]]
         synthetic = synthetic[[col for col in synthetic.columns if col in set().union(*types)]]
-<<<<<<< HEAD
-
-        for date_col in date_columns:
-            original[date_col] = list(map(lambda d: datetime_to_timestamp(d), original[date_col]))
-            synthetic[date_col] = list(
-                map(lambda d: datetime_to_timestamp(d), synthetic[date_col])
-=======
         na_values = dataset.format.get("na_values", [])
         for date_col, date_format in dataset.date_mapping.items():
             original[date_col] = self.convert_to_timestamp(
@@ -102,7 +95,6 @@
             )
             synthetic[date_col] = self.convert_to_timestamp(
                 synthetic, date_col, date_format, na_values
->>>>>>> f4495249
             )
 
         int_columns = date_columns | int_columns
