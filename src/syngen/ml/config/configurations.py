from dataclasses import dataclass, field
from typing import Optional, Dict, Tuple
import os

from loguru import logger
import pandas as pd

from syngen.ml.data_loaders import DataLoader


@dataclass
class TrainConfig:
    """
    The configuration class to set up the work of train process
    """
    source: Optional[str]
    epochs: int
    drop_null: bool
    row_limit: Optional[int]
    table_name: Optional[str]
    metadata_path: Optional[str]
    print_report: bool
    batch_size: int
    paths: Dict = field(init=False)
    row_subset: int = field(init=False)
    schema: Dict = field(init=False)

    def __post_init__(self):
        self.paths = self._set_paths()
        self._prepare_dirs()
        data, self.schema = self._extract_data()
        self._prepare_data(data)

    def to_dict(self) -> Dict:
        """
        Return the values of the settings of training process
        """
        return {
            "epochs": self.epochs,
            "drop_null": self.drop_null,
            "row_subset": self.row_subset,
            "batch_size": self.batch_size
        }

    def _prepare_dirs(self):
        """
        Create main directories for saving original, synthetic data and model artifacts
        """
        os.makedirs(self.paths["model_artifacts_path"], exist_ok=True)
        tmp_store_path = self.paths["tmp_store_path"]
        os.makedirs(tmp_store_path, exist_ok=True)

    def __load_source(self) -> Tuple[pd.DataFrame, Dict]:
        """
        Return dataframe and schema of original data
        """
        return DataLoader(self.source).load_data()

    @staticmethod
    def _remove_empty_columns(data: pd.DataFrame) -> pd.DataFrame:
        """
        Remove completely empty columns from dataframe
        """
        data_columns = set(data.columns)
        data = data.dropna(how="all", axis=1)

        dropped_cols = data_columns - set(data.columns)
        if len(dropped_cols) > 0:
            logger.info(f"Empty columns - {', '.join(dropped_cols)} were removed")
        return data

    @staticmethod
    def _adjust_schema(data: pd.DataFrame, schema: Optional[Dict]) -> Optional[Dict]:
        """
        Adjust schema after removing empty columns from dataframe
        """
        if schema is not None:
            schema["fields"] = {
                column: data_type
                for column, data_type in schema.get("fields", {}).items()
                if column in data.columns
            }
        return schema

    def _extract_data(self) -> Tuple[pd.DataFrame, Optional[Dict]]:
        """
        Extract data and schema necessary for training process
        """
        data, schema = self.__load_source()
        data = self._remove_empty_columns(data)
        schema = self._adjust_schema(data, schema)
        return data, schema

    def _preprocess_data(self, data: pd.DataFrame) -> pd.DataFrame:
        """
        Preprocess data and set the parameter "row_subset" for training process
        """
        if self.drop_null:
            if not data.dropna().empty:
                data = data.dropna()
            else:
                logger.warning("The specified 'drop_null' argument results in the empty dataframe, "
                               "so it will be ignored")

        if self.row_limit:
            self.row_subset = min(self.row_limit, len(data))

            data = data.sample(n=self.row_subset)
            if len(data) < 100:
                logger.warning("The input table is too small to provide any meaningful results. "
                               "Please consider 1) disable drop_null argument, 2) provide bigger table")
            elif len(data) < 500:
                logger.warning(
                    f"The amount of data is {len(data)} rows. It seems that it isn't enough to supply "
                    f"high-quality results. To improve the quality of generated data please consider any of the steps: "
                    f"1) provide a bigger table, 2) disable drop_null argument")

        logger.info(f"The subset of rows was set to {len(data)}")

        self.row_subset = len(data)
        return data

    def _save_input_data(self, data: pd.DataFrame):
        data.to_csv(self.paths["input_data_path"], index=False)

    def _prepare_data(self, data: pd.DataFrame):
        """
        Preprocess and save data necessary for training process
        """
        data = self._preprocess_data(data)
        self._save_input_data(data)

    def _set_paths(self) -> Dict:
        """
        Create the paths which used in training process
        """
        return {
            "model_artifacts_path": "model_artifacts/",
            "tmp_store_path": f"model_artifacts/tmp_store/{self.table_name}",
            "source_path": self.source,
            "draws_path": f"model_artifacts/tmp_store/{self.table_name}/draws",
            "input_data_path": f"model_artifacts/tmp_store/{self.table_name}/input_data_{self.table_name}.csv",
            "state_path": f"model_artifacts/resources/{self.table_name}/vae/checkpoints",
            "results_path": f"model_artifacts/tmp_store/{self.table_name}/metrics_{self.table_name}.csv",
            "bad_columns_path": f"model_artifacts/tmp_store/{self.table_name}/bad_columns_{self.table_name}.csv",
            "dataset_pickle_path": f"model_artifacts/resources/{self.table_name}/vae/checkpoints/model_dataset.pkl",
            "fk_kde_path": f"model_artifacts/resources/{self.table_name}/vae/checkpoints/",
<<<<<<< HEAD
            "original_data_path": f"model_artifacts/tmp_store/{self.table_name}/input_data_{self.table_name}.csv",
            "synthetic_data_path": f"model_artifacts/tmp_store/{self.table_name}/merged_infer_{self.table_name}.csv",
=======
            "no_ml_state_path": f"model_artifacts/resources/{self.table_name}/no_ml/checkpoints/",
>>>>>>> 466dee52
        }


@dataclass
class InferConfig:
    """
    The configuration class to set up the work of infer process
    """
    size: Optional[int]
    table_name: Optional[str]
    run_parallel: bool
    batch_size: Optional[int]
    metadata_path: Optional[str]
    random_seed: Optional[int]
    print_report: bool
    both_keys: bool

    def __post_init__(self):
        self.batch_size = self.batch_size if self.batch_size is not None else self.size
        self.paths = self._set_paths()
        if self.print_report and not DataLoader(self.paths["input_data_path"]).has_existed_path:
            self.print_report = False
            logger.warning(
                f"It seems that the path to original data of the table - {self.table_name} doesn't exist. "
                f"In this case, the accuracy report of the table - {self.table_name} won't be generated")
        if self.size is None and DataLoader(self.paths["input_data_path"]).has_existed_path:
            data, schema = DataLoader(self.paths["input_data_path"]).load_data()
            self.size = len(data)

    def to_dict(self) -> Dict:
        """
        Return the values of the settings of inference process
        :return:
        """
        return {
            "size": self.size,
            "run_parallel": self.run_parallel,
            "batch_size": self.batch_size,
            "random_seed": self.random_seed
        }

    def _set_paths(self) -> Dict:
        """
        Create the paths which used in inference process
        """
        dynamic_name = self.table_name[:-3] if self.both_keys else self.table_name
        return {
            "original_data_path": f"model_artifacts/tmp_store/{dynamic_name}/input_data_{dynamic_name}.csv",
            "synthetic_data_path": f"model_artifacts/tmp_store/{dynamic_name}/merged_infer_{dynamic_name}.csv",
            "draws_path": f"model_artifacts/tmp_store/{dynamic_name}/draws",
            "input_data_path": f"model_artifacts/tmp_store/{dynamic_name}/input_data_{dynamic_name}.csv",
            "path_to_merged_infer": f"model_artifacts/tmp_store/{dynamic_name}/merged_infer_{dynamic_name}.csv",
            "state_path": f"model_artifacts/resources/{dynamic_name}/vae/checkpoints",
            "tmp_store_path": f"model_artifacts/tmp_store/{dynamic_name}",
            "vae_resources_path": f"model_artifacts/resources/{dynamic_name}/vae/checkpoints/",
            "dataset_pickle_path": f"model_artifacts/resources/{dynamic_name}/vae/checkpoints/model_dataset.pkl",
            "fk_kde_path": f"model_artifacts/resources/{dynamic_name}/vae/checkpoints/",
            "path_to_no_ml": f"model_artifacts/resources/{self.table_name}/no_ml/checkpoints/",
        }<|MERGE_RESOLUTION|>--- conflicted
+++ resolved
@@ -145,12 +145,9 @@
             "bad_columns_path": f"model_artifacts/tmp_store/{self.table_name}/bad_columns_{self.table_name}.csv",
             "dataset_pickle_path": f"model_artifacts/resources/{self.table_name}/vae/checkpoints/model_dataset.pkl",
             "fk_kde_path": f"model_artifacts/resources/{self.table_name}/vae/checkpoints/",
-<<<<<<< HEAD
             "original_data_path": f"model_artifacts/tmp_store/{self.table_name}/input_data_{self.table_name}.csv",
             "synthetic_data_path": f"model_artifacts/tmp_store/{self.table_name}/merged_infer_{self.table_name}.csv",
-=======
-            "no_ml_state_path": f"model_artifacts/resources/{self.table_name}/no_ml/checkpoints/",
->>>>>>> 466dee52
+            "no_ml_state_path": f"model_artifacts/resources/{self.table_name}/no_ml/checkpoints/"
         }
 
 
@@ -208,5 +205,5 @@
             "vae_resources_path": f"model_artifacts/resources/{dynamic_name}/vae/checkpoints/",
             "dataset_pickle_path": f"model_artifacts/resources/{dynamic_name}/vae/checkpoints/model_dataset.pkl",
             "fk_kde_path": f"model_artifacts/resources/{dynamic_name}/vae/checkpoints/",
-            "path_to_no_ml": f"model_artifacts/resources/{self.table_name}/no_ml/checkpoints/",
+            "path_to_no_ml": f"model_artifacts/resources/{dynamic_name}/no_ml/checkpoints/",
         }