--- conflicted
+++ resolved
@@ -250,20 +250,15 @@
         """
         Save the subset of the original data
         """
-        DataLoader(self.paths["input_data_path"]).save_data(self.data)
-
-<<<<<<< HEAD
+        if os.getenv("FERNET_KEY") and os.getenv("IS_ENCRYPTED") == "0":
+            encrypt(self.data, self.paths["input_data_path"])
+        DataLoader(self.paths["input_data_path"]).save_data(self.paths["input_data_path"], self.data)
+
     def _save_original_schema(self):
         """
         Save the schema of the original data
         """
         DataLoader(self.paths["original_schema_path"]).save_data(self.original_schema)
-=======
-    def _save_input_data(self, data: pd.DataFrame):
-        if os.getenv("FERNET_KEY") and os.getenv("IS_ENCRYPTED") == "0":
-            encrypt(data, self.paths["input_data_path"])
-        DataLoader(self.paths["input_data_path"]).save_data(self.paths["input_data_path"], data)
->>>>>>> 5a2dc500
 
     def _prepare_data(self):
         """
