from dataclasses import dataclass, field
from typing import Optional, Dict, Tuple, Set, List, Callable, Literal
import os
from copy import deepcopy
import shutil
from datetime import datetime

import pandas as pd
from loguru import logger
from slugify import slugify

from syngen.ml.data_loaders import DataLoader, DataFrameFetcher
<<<<<<< HEAD
from syngen.ml.utils import slugify_attribute, encrypt, decrypt
=======
from syngen.ml.utils import slugify_attribute, fetch_unique_root
from syngen.ml.convertor import CSVConvertor
>>>>>>> 2af13aa7


@dataclass
class TrainConfig:
    """
    The configuration class to set up the work of train process
    """

    source: Optional[str]
    epochs: int
    drop_null: bool
    row_limit: Optional[int]
    table_name: Optional[str]
    metadata: Dict
    metadata_path: Optional[str]
    reports: List[str]
    batch_size: int
    loader: Optional[Callable[[str], pd.DataFrame]]
    data: pd.DataFrame = field(init=False)
    initial_data_shape: Tuple[int, int] = field(init=False)
    paths: Dict = field(init=False)
    row_subset: int = field(init=False)
    schema: Dict = field(init=False)
    original_schema: Dict = field(init=False)
    slugify_table_name: str = field(init=False)
    columns: List = field(init=False)
    dropped_columns: Set = field(init=False)

    def __post_init__(self):
        self._set_paths()

    def __getstate__(self) -> Dict:
        """
        Return an updated config's instance
        """
        instance = self.__dict__.copy()
        attribute_keys_to_remove = ["loader"]
        for attr_key in attribute_keys_to_remove:
            if attr_key in instance:
                del instance[attr_key]
        return instance

    def preprocess_data(self):
        self._extract_data()
        self._save_original_schema()
        self._remove_empty_columns()
        self._mark_removed_columns()
        self._prepare_data()
        self._check_reports()

    def to_dict(self) -> Dict:
        """
        Return the values of the settings of training process
        """
        return {
            "epochs": self.epochs,
            "drop_null": self.drop_null,
            "row_subset": self.row_subset,
            "batch_size": self.batch_size,
            "reports": self.reports
        }

    def _set_batch_size(self):
        """
        Set up "batch_size" for training process
        """
        self.batch_size = min(self.batch_size, self.row_subset)

    def _check_sample_report(self):
        """
        Check whether it is necessary to generate a certain report
        """
        if "sample" in self.reports and self.initial_data_shape[0] == self.row_subset:
            logger.warning(
                "The generation of the sample report is unnecessary and won't be produced "
                "as the source data and sampled data sizes are identical"
            )
            reports = deepcopy(self.reports)
            reports.remove("sample")
            self.reports = reports

    def _check_reports(self):
        """
        Check whether it is necessary to generate a certain report
        """
        self._check_sample_report()

    def _fetch_dataframe(self) -> Tuple[pd.DataFrame, Dict]:
        """
        Fetch the dataframe using the callback function
        """
        dataframe_fetcher = DataFrameFetcher(
            loader=self.loader,
            table_name=self.table_name
        )
        self.original_schema = dataframe_fetcher.original_schema
        return dataframe_fetcher.fetch_data()

    def _load_source(self) -> Tuple[pd.DataFrame, Dict]:
        """
        Return dataframe and schema of original data
        """
        if os.path.exists(self.paths["path_to_flatten_metadata"]):
            data, schema = DataLoader(self.paths["input_data_path"]).load_data()
            self.original_schema = DataLoader(self.paths["input_data_path"]).original_schema
            schema = CSVConvertor.schema
            return data, schema
        else:
            data_loader = DataLoader(self.source)
            self.original_schema = data_loader.original_schema
            if self.original_schema is not None:
                logger.trace(
                    f"The schema of the table - '{self.table_name}': {self.original_schema}"
                )
            return data_loader.load_data()

    def _remove_empty_columns(self):
        """
        Remove completely empty columns from dataframe
        """
        data_columns = set(self.data.columns)
        self.data = self.data.dropna(how="all", axis=1)

        self.dropped_columns = data_columns - set(self.data.columns)
        list_of_dropped_columns = [f"'{column}'" for column in self.dropped_columns]
        if len(list_of_dropped_columns) > 0:
            logger.info(f"Empty columns - {', '.join(list_of_dropped_columns)} were removed")

    def _mark_removed_columns(self):
        """
        Mark removed columns in the schema
        """
        if self.schema.get("format") == "CSV":
            self.schema["fields"] = dict()
            self.schema["fields"] = {column: "removed" for column in self.dropped_columns}
        else:
            for column, data_type in self.schema.get("fields", {}).items():
                if column not in self.data.columns:
                    self.schema["fields"][column] = "removed"

    def _check_if_data_is_empty(self):
        """
        Check if the provided data is empty
        """
        if self.data.shape[0] < 1:
            raise ValueError(
                f"The empty table was provided. Unable to train the table - '{self.table_name}'"
            )

    def _extract_data(self):
        """
        Extract data and schema necessary for training process
        """
        self.data, self.schema = self._load_source()
        self.initial_data_shape = self.data.shape
        self.columns = list(self.data.columns)
        self._check_if_data_is_empty()

    def _preprocess_data(self):
        """
        Preprocess data and set the parameter "row_subset" for training process
        """
        if self.loader:
            warning_message = (
                "parameter will be ignored because the retrieval of the data "
                "is handled by a callback function"
            )
            if self.drop_null:
                logger.warning(f"The 'drop_null' {warning_message}")
            if self.row_limit is not None:
                logger.warning(f"The 'row_limit' {warning_message}")
        else:
            if self.drop_null:
                if not self.data.dropna().empty:
                    initial_data = self.data
                    self.data = self.data.dropna()
                    if count_of_dropped_rows := initial_data.shape[0] - self.data.shape[0]:
                        logger.info(
                            f"As the parameter 'drop_null' set to 'True', "
                            f"{count_of_dropped_rows} rows of the table - '{self.table_name}' "
                            f"that have empty values have been dropped. "
                            f"The count of remained rows is {self.data.shape[0]}."
                        )
                else:
                    logger.warning(
                        "The specified 'drop_null' argument results in the empty dataframe, "
                        "so it will be ignored"
                    )

            if self.row_limit:
                self.row_subset = min(self.row_limit, len(self.data))

                self.data = self.data.sample(n=self.row_subset)

        if len(self.data) < 100:
            logger.warning(
                "The input table is too small to provide any meaningful results. "
                "Please consider 1) disable drop_null argument, 2) provide bigger table"
            )
        elif len(self.data) < 500:
            logger.warning(
                f"The amount of data is {len(self.data)} rows. It seems that it isn't enough "
                f"to supply high-quality results. To improve the quality of generated data "
                f"please consider any of the steps: 1) provide a bigger table, "
                f"2) disable drop_null argument"
            )

        logger.info(f"The subset of rows was set to {len(self.data)}")

        self.row_subset = len(self.data)
        self._set_batch_size()

    def _save_input_data(self):
        """
        Save the subset of the original data
        """
        encrypt(self.data, self.paths["input_data_path"])

    def _save_original_schema(self):
        """
        Save the schema of the original data
        """
        DataLoader(self.paths["original_schema_path"]).save_data(self.original_schema)

    def _prepare_data(self):
        """
        Preprocess and save the data necessary for the training process
        """
        self._preprocess_data()
        if not self.loader:
            self._save_input_data()

    @slugify_attribute(table_name="slugify_table_name")
    def _set_paths(self):
        """
        Create the paths which used in training process
        """
        losses_file_name = (
            f"losses_{self.table_name}_"
            f"{datetime.now().strftime('%Y-%m-%d %H:%M:%S')}"
        )
        self.paths = {
            "model_artifacts_path": "model_artifacts/",
            "resources_path": f"model_artifacts/resources/{self.slugify_table_name}/",
            "tmp_store_path": f"model_artifacts/tmp_store/{self.slugify_table_name}/",
            "source_path": self.source,
            "reports_path": f"model_artifacts/tmp_store/{self.slugify_table_name}/reports",
            "input_data_path": f"model_artifacts/tmp_store/{self.slugify_table_name}/"
                               f"input_data_{self.slugify_table_name}.pkl",
            "state_path": f"model_artifacts/resources/{self.slugify_table_name}/vae/checkpoints",
            "train_config_pickle_path": f"model_artifacts/resources/{self.slugify_table_name}/vae/"
                                        f"checkpoints/train_config.pkl",
            "dataset_pickle_path": f"model_artifacts/resources/{self.slugify_table_name}/vae/"
                                   f"checkpoints/model_dataset.pkl",
            "fk_kde_path": f"model_artifacts/resources/{self.slugify_table_name}/vae/"
                           f"checkpoints/stat_keys/",
            "original_data_path": f"model_artifacts/tmp_store/{self.slugify_table_name}/"
                                  f"input_data_{self.slugify_table_name}.pkl",
            "original_schema_path": f"model_artifacts/tmp_store/{self.slugify_table_name}/"
                                    f"original_schema_{self.slugify_table_name}.pkl",
            "path_to_merged_infer": f"model_artifacts/tmp_store/{self.slugify_table_name}/"
                                    f"merged_infer_{self.slugify_table_name}.csv",
            "no_ml_state_path":
                f"model_artifacts/resources/{self.slugify_table_name}/no_ml/checkpoints/",
            "path_to_flatten_metadata":
                f"model_artifacts/tmp_store/flatten_configs/"
                f"flatten_metadata_{fetch_unique_root(self.table_name, self.metadata_path)}.json",
            "losses_path": f"model_artifacts/tmp_store/losses/{slugify(losses_file_name)}.csv"
        }


@dataclass
class InferConfig:
    """
    The configuration class to set up the work of infer process
    """

    destination: Optional[str]
    metadata: Dict
    metadata_path: Optional[str]
    size: Optional[int]
    table_name: Optional[str]
    run_parallel: bool
    batch_size: Optional[int]
    random_seed: Optional[int]
    reports: List[str]
    both_keys: bool
    log_level: str
    loader: Optional[Callable[[str], pd.DataFrame]]
    type_of_process: Literal["train", "infer"]
    slugify_table_name: str = field(init=False)

    def __post_init__(self):
        self._set_paths()
        self._remove_artifacts()
        self._set_infer_parameters()

    def _set_infer_parameters(self):
        self._check_reports()
        self._set_up_size()
        self._set_up_batch_size()

    def _remove_reports(self):
        path_to_reports = self.paths["reports_path"]
        if os.path.exists(path_to_reports):
            shutil.rmtree(path_to_reports)
            logger.info(
                f"The reports generated in the previous run of an inference process "
                f"and located in the path - '{path_to_reports}' were removed"
            )

    def _remove_generated_data(self):
        default_path_to_synth_data = self.paths["default_path_to_merged_infer"]
        if os.path.exists(default_path_to_synth_data):
            os.remove(default_path_to_synth_data)
            logger.info(
                f"The synthetic data generated in the previous run of an inference process and "
                f"located in the path - '{default_path_to_synth_data}' was removed"
            )

    def _remove_artifacts(self):
        """
        Remove artifacts related to the previous generation process
        """
        self._remove_reports()
        self._remove_generated_data()

    def to_dict(self) -> Dict:
        """
        Return the values of the settings of inference process
        """
        return {
            "size": self.size,
            "run_parallel": self.run_parallel,
            "batch_size": self.batch_size,
            "random_seed": self.random_seed,
            "reports": self.reports,
        }

    def _check_required_artifacts(self):
        """
        Check whether required artifacts exists
        """
        if (
                self.reports
                and (
                    DataLoader(self.paths["input_data_path"]).has_existed_path is False
                    or self.loader is not None
                )
        ):
            self.reports = list()
            log_message = (
                f"It seems that the path to the sample of the original data for the table "
                f"'{self.table_name}' at '{self.paths['input_data_path']}' does not exist. "
                f"As a result, no reports for the table '{self.table_name}' will be generated. "
                f"The 'reports' parameter for the table '{self.table_name}' "
                f"has been set to 'none'."
            )
            logger.warning(log_message)

    def _check_reports(self):
        """
        Check whether it is possible to generate reports
        """
        self._check_required_artifacts()

    def _set_up_size(self):
        """
        Set up "size" of generated data
        """
        if self.size is None:
            path_to_source = self.paths["input_data_path"]
            data_loader = DataLoader(path_to_source)
            data = pd.DataFrame()
            if data_loader.has_existed_path:
                data, schema = decrypt(path_to_source)
            elif self.loader:
                data, schema = DataFrameFetcher(
                    loader=self.loader,
                    table_name=self.table_name
                ).fetch_data()
            self.size = len(data)

    def _set_up_batch_size(self):
        """
        Set up "batch_size" of inference process
        """
        self.batch_size = (
            min(self.batch_size, self.size) if self.batch_size is not None else self.size
        )

    @slugify_attribute(table_name="slugify_table_name")
    def _set_paths(self):
        """
        Create the paths which used in inference process
        """
        dynamic_name = self.slugify_table_name[:-3] if self.both_keys else self.slugify_table_name
        self.paths = {
            "original_data_path":
                f"model_artifacts/tmp_store/{dynamic_name}/input_data_{dynamic_name}.pkl",
            "reports_path": f"model_artifacts/tmp_store/{dynamic_name}/reports",
            "input_data_path":
                f"model_artifacts/tmp_store/{dynamic_name}/input_data_{dynamic_name}.pkl",
            "default_path_to_merged_infer": f"model_artifacts/tmp_store/{dynamic_name}/"
                                            f"merged_infer_{dynamic_name}.csv",
            "path_to_merged_infer": self.destination
            if self.destination is not None
            else f"model_artifacts/tmp_store/{dynamic_name}/merged_infer_{dynamic_name}.csv",
            "state_path": f"model_artifacts/resources/{dynamic_name}/vae/checkpoints",
            "train_config_pickle_path":
                f"model_artifacts/resources/{dynamic_name}/vae/checkpoints/train_config.pkl",
            "original_schema_path": f"model_artifacts/tmp_store/{self.slugify_table_name}/"
                                    f"original_schema_{self.slugify_table_name}.pkl",
            "tmp_store_path": f"model_artifacts/tmp_store/{dynamic_name}",
            "vae_resources_path": f"model_artifacts/resources/{dynamic_name}/vae/checkpoints/",
            "dataset_pickle_path":
                f"model_artifacts/resources/{dynamic_name}/vae/checkpoints/model_dataset.pkl",
            "fk_kde_path": f"model_artifacts/resources/{dynamic_name}/vae/checkpoints/stat_keys/",
            "path_to_no_ml":
                f"model_artifacts/resources/{dynamic_name}/no_ml/checkpoints/kde_params.pkl",
            "path_to_flatten_metadata":
                f"model_artifacts/tmp_store/flatten_configs/"
                f"flatten_metadata_{fetch_unique_root(self.table_name, self.metadata_path)}.json"
        }<|MERGE_RESOLUTION|>--- conflicted
+++ resolved
@@ -10,12 +10,8 @@
 from slugify import slugify
 
 from syngen.ml.data_loaders import DataLoader, DataFrameFetcher
-<<<<<<< HEAD
-from syngen.ml.utils import slugify_attribute, encrypt, decrypt
-=======
 from syngen.ml.utils import slugify_attribute, fetch_unique_root
 from syngen.ml.convertor import CSVConvertor
->>>>>>> 2af13aa7
 
 
 @dataclass
