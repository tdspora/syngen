--- conflicted
+++ resolved
@@ -51,7 +51,6 @@
         """
         dynamic_name = self.table_name[:-3] if self.both_keys else self.table_name
         return {
-<<<<<<< HEAD
             "original_data_path": f"model_artifacts/tmp_store/{dynamic_name}/input_data.csv",
             "synthetic_data_path": f"model_artifacts/tmp_store/{dynamic_name}/merged_infer.csv",
             "draws_path": f"model_artifacts/tmp_store/{dynamic_name}/draws",
@@ -62,16 +61,4 @@
             "vae_resources_path": f"model_artifacts/resources/{dynamic_name}/vae/checkpoints/",
             "dataset_pickle_path": f"model_artifacts/resources/{dynamic_name}/vae/checkpoints/model_dataset.pkl",
             "fk_kde_path": f"model_artifacts/resources/{dynamic_name}/vae/checkpoints/fk_kde.pkl"
-=======
-            "original_data_path": f"model_artifacts/tmp_store/{self.table_name}/input_data_{self.table_name}.csv",
-            "synthetic_data_path": f"model_artifacts/tmp_store/{self.table_name}/merged_infer_{self.table_name}.csv",
-            "draws_path": f"model_artifacts/tmp_store/{self.table_name}/draws",
-            "input_data_path": f"model_artifacts/tmp_store/{self.table_name}/input_data_{self.table_name}.csv",
-            "path_to_merged_infer": f"model_artifacts/tmp_store/{self.table_name}/merged_infer_{self.table_name}.csv",
-            "state_path": f"model_artifacts/resources/{self.table_name}/vae/checkpoints",
-            "tmp_store_path": f"model_artifacts/tmp_store/{self.table_name}",
-            "vae_resources_path": f"model_artifacts/resources/{self.table_name}/vae/checkpoints/",
-            "dataset_pickle_path": f"model_artifacts/resources/{self.table_name}/vae/checkpoints/model_dataset.pkl",
-            "fk_kde_path": f"model_artifacts/resources/{self.table_name}/vae/checkpoints/fk_kde.pkl"
->>>>>>> 13fa431b
         }