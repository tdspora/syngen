--- conflicted
+++ resolved
@@ -8,12 +8,8 @@
 from slugify import slugify
 from loguru import logger
 from syngen.ml.data_loaders import MetadataLoader, DataLoader
-<<<<<<< HEAD
 from syngen.ml.validation_schema import ValidationSchema, ReportTypes
-=======
-from syngen.ml.validation_schema import ValidationSchema
 from syngen.ml.utils import fetch_unique_root
->>>>>>> 5af043fa
 
 
 @dataclass
@@ -145,15 +141,13 @@
             )
             self.errors["check existence of the generated data"][parent_table] = message
 
-<<<<<<< HEAD
     def _check_existence_of_source(self, table_name: str):
-=======
-    def _check_existence_of_source(self, path_to_source: str, table_name: str) -> bool:
->>>>>>> 5af043fa
         """
         Check if the source of the certain table exists
         """
-        if not DataLoader(path_to_source).has_existed_path:
+        if not DataLoader(
+            self.merged_metadata[table_name]["train_settings"]["source"]
+        ).has_existed_path:
             message = (
                 f"It seems that the path to the source of the table - '{table_name}' "
                 f"isn't correct. Please, check the path to the source of the table - "
@@ -270,7 +264,6 @@
         for key, config_of_key in metadata_of_table.get("keys", {}).items():
             if config_of_key["type"] in self.type_of_fk_keys:
                 referenced_table = config_of_key["references"]["table"]
-<<<<<<< HEAD
                 referenced_columns = config_of_key["references"]["columns"]
                 existed_columns = self.existed_columns_mapping.get(referenced_table, {})
                 non_existed_columns = [
@@ -279,19 +272,6 @@
                     if col not in existed_columns
                 ]
                 if non_existed_columns:
-=======
-                path_to_source = self._fetch_path_to_source(referenced_table)
-                existed_columns = self._fetch_existed_columns(
-                    path_to_source, self.merged_metadata[referenced_table]
-                )
-                if all([column in existed_columns for column in referenced_columns]):
-                    continue
-                else:
-                    non_existed_columns = [
-                        f"{col!r}"
-                        for col in set(referenced_columns).difference(set(existed_columns))
-                    ]
->>>>>>> 5af043fa
                     message = (
                         f"The 'references.columns' of the {config_of_key['type']} '{key}' - "
                         f"{', '.join(non_existed_columns)} "
@@ -301,41 +281,24 @@
                         "check existence of the key columns in 'references.columns'"
                     ][key] = message
 
-<<<<<<< HEAD
     def _fetch_existed_columns(self, table_name: str) -> List[str]:
-=======
-    @staticmethod
-    def _fetch_existed_columns(path_to_source: str, metadata_of_table) -> List[str]:
->>>>>>> 5af043fa
         """
         Fetch the list of the columns of the source table
         """
         metadata_of_table = self.merged_metadata[table_name]
         format_settings = metadata_of_table.get("format", {})
+        path_to_source = self._fetch_path_to_source(table_name)
         return DataLoader(path_to_source).get_columns(**format_settings)
 
-<<<<<<< HEAD
     def _gather_existed_columns(self, table_name: str):
-=======
-    def _check_key_columns(self, path_to_source: str, table_name: str):
->>>>>>> 5af043fa
         """
         Fetch the list of the existed columns of the table
         and put it into the mapping of existed columns
         """
-<<<<<<< HEAD
         existed_columns = self._fetch_existed_columns(table_name)
         self.existed_columns_mapping[table_name] = existed_columns
 
-    def _run(self):
-=======
-        metadata_of_table = self.merged_metadata[table_name]
-        existed_columns = self._fetch_existed_columns(path_to_source, metadata_of_table)
-        self._check_existence_of_columns(metadata_of_table, table_name, existed_columns)
-        self._check_references_columns(table_name, metadata_of_table)
-
     def preprocess_metadata(self):
->>>>>>> 5af043fa
         """
         Preprocess the metadata, set the metadata and the merged metadata
         """
@@ -345,7 +308,24 @@
         self.merged_metadata.pop("global", None)
         self.metadata.pop("global", None)
 
-<<<<<<< HEAD
+    def _fetch_path_to_source(self, table_name):
+        """
+        Fetch the path to the source of the certain table
+        """
+        if os.path.exists(
+            f"{os.getcwd()}/model_artifacts/tmp_store/flatten_configs/flatten_metadata_"
+            f"{fetch_unique_root(table_name, self.metadata_path)}.json"
+        ):
+            return (f"{os.getcwd()}/model_artifacts/tmp_store/{slugify(table_name)}/"
+                    f"input_data_{slugify(table_name)}.pkl")
+        return self.merged_metadata[table_name]["train_settings"]["source"]
+
+    def _run(self):
+        """
+        Run the validation process
+        """
+        self.preprocess_metadata()
+
         if self.type_of_process == "train" and self.validation_source:
             for table_name in self.merged_metadata.keys():
                 self._gather_existed_columns(table_name)
@@ -355,30 +335,6 @@
                 self._check_existence_of_source(table_name)
                 self._check_existence_of_key_columns(table_name)
                 self._check_existence_of_referenced_columns(table_name)
-=======
-    def _fetch_path_to_source(self, table_name):
-        """
-        Fetch the path to the source of the certain table
-        """
-        if os.path.exists(
-                f"{os.getcwd()}/model_artifacts/tmp_store/flatten_configs/flatten_metadata_"
-                f"{fetch_unique_root(table_name, self.metadata_path)}.json"
-        ):
-            return (f"{os.getcwd()}/model_artifacts/tmp_store/{slugify(table_name)}/"
-                    f"input_data_{slugify(table_name)}.pkl")
-        return self.merged_metadata[table_name]["train_settings"]["source"]
-
-    def run(self):
-        """
-        Run the validation process
-        """
-        self.preprocess_metadata()
-        for table_name in self.merged_metadata.keys():
-            if self.type_of_process == "train":
-                path_to_source = self._fetch_path_to_source(table_name)
-                if self._check_existence_of_source(path_to_source, table_name):
-                    self._check_key_columns(path_to_source, table_name)
->>>>>>> 5af043fa
             elif self.type_of_process == "infer":
                 self._check_completion_of_training(table_name)
                 self._check_existence_of_destination(table_name)
