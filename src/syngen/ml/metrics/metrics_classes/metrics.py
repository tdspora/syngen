from typing import Union, List, Optional, Dict
from abc import ABC
from itertools import combinations
from collections import Counter
import re
import random

import tqdm
from sklearn.cluster import KMeans
from sklearn.linear_model import LogisticRegression
from sklearn.ensemble import RandomForestClassifier
from sklearn.ensemble import RandomForestRegressor
from sklearn.model_selection import train_test_split
from sklearn.preprocessing import MinMaxScaler, StandardScaler
from sklearn.metrics import r2_score, accuracy_score
import matplotlib
from matplotlib.colors import LinearSegmentedColormap
from matplotlib.patches import Patch
import matplotlib.pyplot as plt
import numpy as np
import pandas as pd
import scipy.stats as st
import seaborn as sns
from slugify import slugify
from loguru import logger

from syngen.ml.utils import timestamp_to_datetime
matplotlib.use("Agg")


class BaseMetric(ABC):
    def __init__(
        self,
        original: pd.DataFrame,
        synthetic: pd.DataFrame,
        plot: bool,
        reports_path: str,
    ):
        self.original = original
        self.synthetic = synthetic
        self.reports_path = reports_path
        self.plot = plot
        self.value = None

    def get_value(self) -> Union[float, List[float]]:
        return self.value


class JensenShannonDistance(BaseMetric):
    def __init__(
        self,
        original: pd.DataFrame,
        synthetic: pd.DataFrame,
        plot: bool,
        reports_path: str,
    ):
        super().__init__(original, synthetic, plot, reports_path)
        self.cmap = LinearSegmentedColormap.from_list(
            "rg", ["#96195C", "#C13666", "#B24E89", "#9075C1", "#3F93E1", "#E8F4FF"]
        )

    def calculate_all(self, categ_columns: List[str]):
        self.original[categ_columns] = self.original[categ_columns].fillna("")
        self.synthetic[categ_columns] = self.synthetic[categ_columns].fillna("")
        self.heatmap, self.labels = self.__compute_vs_columns(categ_columns)

        if self.plot:
            plt.clf()
            sns.set(
                rc={
                    "xtick.labelsize": self.heatmap.shape[0],
                    "ytick.labelsize": self.heatmap.shape[0],
                    "ytick.major.size": 1.5,
                    "ytick.major.width": 0.2,
                },
                font_scale=2,
            )
            heatmap = sns.heatmap(
                self.heatmap,
                xticklabels=self.labels,
                yticklabels=self.labels,
                cmap=self.cmap,
                vmin=0.0,
                vmax=1.0,
                center=0.5,
                annot=False,
            )
            heatmap.figure.set_size_inches(self.heatmap.shape)
            heatmap.axes.tick_params(axis="x", rotation=90)
            heatmap.axes.tick_params(axis="y", rotation=0)
            heatmap.figure.tight_layout()
            plt.savefig(
                f"{self.reports_path}/accuracy_heatmap.svg",
                bbox_inches="tight",
                format="svg",
            )
            plt.clf()

    @staticmethod
    def calculate_heatmap_median(heatmap):
        heatmap_no_diag = heatmap[~np.eye(heatmap.shape[0], dtype=bool)].reshape(
            heatmap.shape[0], -1
        )
        heatmap_median = np.nanmedian(heatmap_no_diag)  # ignores nan when calculating median
        return heatmap_median

    def _calculate_pair_continuous_vs_continuous(self, first_column, second_column):
        original_score = self.__jensen_shannon_distance(
            self.original[first_column].fillna(self.original[first_column].mean()),
            self.original[second_column].fillna(self.original[second_column].mean()),
        )

        synthetic_score = self.__jensen_shannon_distance(
            self.synthetic[first_column].fillna(self.synthetic[first_column].mean()),
            self.synthetic[second_column].fillna(self.synthetic[second_column].mean()),
        )
        return 1 - abs(original_score - synthetic_score)

    def _calculate_pair_categ_vs_continuous(self, first_column, second_column):
        map_dict = {
            k: i + 1
            for i, k in enumerate(
                set(self.original[first_column]) | set(self.synthetic[first_column])
            )
        }
        original_score = self.__jensen_shannon_distance(
            self.original[first_column].map(map_dict),
            self.original[second_column].fillna(self.original[second_column].mean()),
        )

        synthetic_score = self.__jensen_shannon_distance(
            self.synthetic[first_column].map(map_dict),
            self.synthetic[second_column].fillna(self.synthetic[second_column].mean()),
        )
        return 1 - abs(original_score - synthetic_score)

    def _calculate_pair_categ_vs_categ(self, first_column, second_column):
        map_dict_first = {
            k: i + 1
            for i, k in enumerate(
                set(self.original[first_column]) | set(self.synthetic[first_column])
            )
        }
        map_dict_second = {
            k: i + 1
            for i, k in enumerate(
                set(self.original[second_column]) | set(self.synthetic[second_column])
            )
        }

        original_score = self.__jensen_shannon_distance(
            self.original[first_column].map(map_dict_first),
            self.original[second_column].map(map_dict_second),
        )

        synthetic_score = self.__jensen_shannon_distance(
            self.synthetic[first_column].map(map_dict_first),
            self.synthetic[second_column].map(map_dict_second),
        )
        return 1 - abs(original_score - synthetic_score)

    def _calculate_pair_continuous_vs_categ(self, first_column, second_column):
        map_dict = {
            k: i + 1
            for i, k in enumerate(
                set(self.original[second_column]) | set(self.synthetic[second_column])
            )
        }

        original_score = self.__jensen_shannon_distance(
            self.original[first_column].fillna(self.original[first_column].mean()),
            self.original[second_column].map(map_dict),
        )

        synthetic_score = self.__jensen_shannon_distance(
            self.synthetic[first_column].fillna(self.synthetic[first_column].mean()),
            self.synthetic[second_column].map(map_dict),
        )
        return 1 - abs(original_score - synthetic_score)

    def __compute_vs_columns(self, categ_columns: List[str]):
        valid_cols = [col for col in self.original.columns if "word_count" not in col]
        mask = list(map(lambda col: col in categ_columns, valid_cols))
        heatmap_matrix = []
        for i, c in enumerate(valid_cols):
            row = []
            for j, c_ in enumerate(valid_cols):
                if mask[i]:
                    if mask[j]:
                        acc = self._calculate_pair_categ_vs_categ(c, c_)
                    else:
                        acc = self._calculate_pair_categ_vs_continuous(c, c_)
                else:
                    if mask[j]:
                        acc = self._calculate_pair_continuous_vs_categ(c, c_)
                    else:
                        acc = self._calculate_pair_continuous_vs_continuous(c, c_)

                row.append(acc)
            heatmap_matrix.append(row)

        return np.array(heatmap_matrix), valid_cols

    @staticmethod
    def __normalize(dist):
        min_ = dist.min()
        max_ = dist.max()
        if max_ != min_:
            std = (dist - min_) / (max_ - min_)
        else:
            std = dist / max_
        scaled = std * (1 - 0) + 0
        return scaled

    def __jensen_shannon_distance(self, p, q):
        """
        method to compute the Jenson-Shannon Distance
        between two probability distributions. 0 < distance < 1.
        """

        # convert the vectors into numpy arrays in case that they aren't
        p = self.__normalize(np.array(p))
        q = self.__normalize(np.array(q))

        m = (p + q) / 2

        # compute Jensen Shannon Divergence
        divergence = (st.entropy(p, m) + st.entropy(q, m)) / 2

        # compute the Jensen Shannon Distance
        distance = np.sqrt(divergence)

        return distance + 1e-6


class Correlations(BaseMetric):
    def __init__(
        self,
        original: pd.DataFrame,
        synthetic: pd.DataFrame,
        plot: bool,
        reports_path: str,
    ):
        super().__init__(original, synthetic, plot, reports_path)
        self.cmap = LinearSegmentedColormap.from_list(
            "rg",
            list(reversed(["#96195C", "#C13666", "#B24E89", "#9075C1", "#3F93E1", "#E8F4FF"])),
        )

    def calculate_all(self, categ_columns: List[str], cont_columns: List[str]):
        categ_columns = [col for col in categ_columns if "word_count" not in col]
        cont_columns = [col for col in cont_columns if "word_count" not in col]
        for col in categ_columns:
            map_dict = {
                k: i + 1 for i, k in enumerate(set(self.original[col]) | set(self.synthetic[col]))
            }
            self.original[col] = self.original[col].map(map_dict)
            self.synthetic[col] = self.synthetic[col].map(map_dict)

        self.original_heatmap = self.__calculate_correlations(
            self.original[categ_columns + cont_columns].apply(
                pd.to_numeric, axis=0, errors="ignore"
            )
        )
        self.synthetic_heatmap = self.__calculate_correlations(
            self.synthetic[categ_columns + cont_columns].apply(
                pd.to_numeric, axis=0, errors="ignore"
            )
        )
        self.corr_score = self.original_heatmap - self.synthetic_heatmap
        self.corr_score = (
            self.corr_score
            .dropna(how="all")
            .dropna(how="all", axis=1)
        )

        # check if there are any nans left in corr_score
        if self.corr_score.isna().values.any():
            # mask for NaNs in both original_heatmap and synthetic_heatmap
            nan_mask = (
                np.isnan(self.original_heatmap) &
                np.isnan(self.synthetic_heatmap)
            )

            # Set the NaN values in corr_score to 0 where both
            # original_heatmap and synthetic_heatmap have NaNs
            self.corr_score[nan_mask] = 0

        if self.plot:
            self.__create_correlation_heatmap()

        return np.median(self.corr_score)

    def __create_correlation_heatmap(self):
        plt.clf()
        # workaround for the issue not showing annotations for NaN values
        # change NaN values to 2 that is not in the range 0-1
        corr_score = self.corr_score.fillna(2)
        # set mask for NaN values
        nan_mask = corr_score == 2
        # Color for values over vmax
        self.cmap.set_over('gray')

        # annotation matrix where 'NaN' is placed where the data is NaN
        annotations = np.where(nan_mask, 'NaN', '')

        sns.set(rc={"figure.figsize": self.corr_score.shape}, font_scale=2)
        heatmap = sns.heatmap(
            corr_score,
            annot=annotations,
            cmap=self.cmap,
            vmin=0.0,
            vmax=1.0,
            center=0.5,
            square=True,
            fmt='s',
            annot_kws={'color': 'white'}
        )

        heatmap.figure.tight_layout()
        plt.savefig(
            f"{self.reports_path}/correlations_heatmap.svg",
            bbox_inches="tight",
            format="svg",
        )

    @staticmethod
    def __calculate_correlations(data):
        return abs(data.corr(method="spearman"))


class BivariateMetric(BaseMetric):
    def __init__(
        self,
        original: pd.DataFrame,
        synthetic: pd.DataFrame,
        plot: bool,
        reports_path: str,
    ):
        super().__init__(original, synthetic, plot, reports_path)
        self.cmap = LinearSegmentedColormap.from_list("rg", ["#0D5598", "#3E92E0", "#E8F4FF"])

    @staticmethod
    def _format_date_labels(heatmap_orig_data, heatmap_synthetic_data, axis):
        heatmap_orig, x_tick_labels_orig, y_tick_labels_orig = heatmap_orig_data
        heatmap_synth, x_tick_labels_synth, y_tick_labels_synth = heatmap_synthetic_data
        if axis == "y":
            y_tick_labels_orig = [timestamp_to_datetime(i) for i in y_tick_labels_orig]
            y_tick_labels_synth = [timestamp_to_datetime(i) for i in y_tick_labels_synth]
        else:
            x_tick_labels_orig = [timestamp_to_datetime(i) for i in x_tick_labels_orig]
            x_tick_labels_synth = [timestamp_to_datetime(i) for i in x_tick_labels_synth]
        return (heatmap_orig, x_tick_labels_orig, y_tick_labels_orig), (
            heatmap_synth,
            x_tick_labels_synth,
            y_tick_labels_synth,
        )

    def calculate_all(
        self,
        cont_columns: List[str],
        categ_columns: List[str],
        date_columns: Optional[List[str]],
        num_not_na_cont_ticks: int = 10,
        max_num_combinations: int = 100,
    ):
        self.date_columns = date_columns if date_columns else []
        self.num_not_na_ticks = num_not_na_cont_ticks
        fetched_columns = set(cont_columns) | set(categ_columns)
        excluded_cols = {
            col for col in fetched_columns if col.endswith(("_word_count", "_char_len"))
        }
        all_columns = fetched_columns - excluded_cols
        all_column_pairs = list(combinations(all_columns, 2))
        column_pairs = random.sample(
            all_column_pairs, min(max_num_combinations, len(all_column_pairs))
        )
        bi_imgs = {}
        for i, (first_col, second_col) in tqdm.tqdm(
            iterable=enumerate(column_pairs),
            desc="Generating bivariate distributions...",
            total=len(column_pairs),
        ):
            plt.clf()
            fig, self._axes = plt.subplots(
                1, 2, figsize=(30, 15), gridspec_kw={"width_ratios": [7, 8.7]}
            )
            if first_col in cont_columns:
                if second_col in cont_columns:
                    (
                        heatmap_orig_data,
                        heatmap_synthetic_data,
                    ) = self._calculate_pair_continuous_vs_continuous(
                        y_col=second_col, x_col=first_col  # x is first, y is second
                    )
                elif second_col in categ_columns:
                    (
                        heatmap_orig_data,
                        heatmap_synthetic_data,
                    ) = self._calculate_pair_continuous_vs_categ(
                        cont_col=first_col,
                        categ_col=second_col,  # x is second, y is first
                    )

                    heatmap_orig_data = (
                        np.transpose(heatmap_orig_data[0]),
                        heatmap_orig_data[2],
                        heatmap_orig_data[1],
                    )
                    heatmap_synthetic_data = (
                        np.transpose(heatmap_synthetic_data[0]),
                        heatmap_synthetic_data[2],
                        heatmap_synthetic_data[1],
                    )  # x is first, y is second
            elif first_col in categ_columns:
                if second_col in cont_columns:
                    (
                        heatmap_orig_data,
                        heatmap_synthetic_data,
                    ) = self._calculate_pair_continuous_vs_categ(
                        cont_col=second_col,
                        categ_col=first_col,  # x is first, y is second
                    )
                elif second_col in categ_columns:
                    (
                        heatmap_orig_data,
                        heatmap_synthetic_data,
                    ) = self._calculate_pair_categ_vs_categ(y_col=second_col, x_col=first_col)

            heatmap_min, heatmap_max = self.get_common_min_max(
                heatmap_orig_data[0], heatmap_synthetic_data[0]
            )

            if first_col in self.date_columns:
                heatmap_orig_data, heatmap_synthetic_data = self._format_date_labels(
                    heatmap_orig_data, heatmap_synthetic_data, "x"
                )
            if second_col in self.date_columns:
                heatmap_orig_data, heatmap_synthetic_data = self._format_date_labels(
                    heatmap_orig_data, heatmap_synthetic_data, "y"
                )

            self._plot_heatmap(heatmap_orig_data, 0, heatmap_min, heatmap_max, cbar=False)

            self._plot_heatmap(heatmap_synthetic_data, 1, heatmap_min, heatmap_max, cbar=True)
            # first_col is x axis, second_col is y axis
            title = f"{first_col} vs. {second_col}"
            path_to_image = (
                f"{self.reports_path}/bivariate_{slugify(first_col)}_{slugify(second_col)}.svg"
            )
            bi_imgs[title] = path_to_image
            plt.savefig(path_to_image, format="svg")
        return bi_imgs

    @staticmethod
    def get_common_min_max(original, synthetic):
        original_flat = [c for row in original for c in row]
        synthetic_flat = [c for row in synthetic for c in row]
        vmax = max(max(original_flat), max(synthetic_flat))
        vmin = min(min(original_flat), min(synthetic_flat))
        return vmin, vmax

    @staticmethod
    def __format_float_tick_labels(labels: List) -> List:
        if all([isinstance(i, float) for i in labels]) and (
            max(labels) > 1e5 or min(labels) < 1e-03
        ):
            labels = [f"{label:.4e}" for label in labels]
            return labels
        if all([isinstance(i, float) for i in labels]):
            labels = [f"{round(i, 4)}" for i in labels]
            return labels
        else:
            return labels

    def _plot_heatmap(
        self,
        heatmap_data: List,
        plt_index: int,
        vmin: float,
        vmax: float,
        cbar=True,
    ):
        ax = self._axes.flat[plt_index]
        ax.tick_params(labelsize=14)
        heatmap, x_tick_labels, y_tick_labels = heatmap_data
        x_tick_labels = self.__format_float_tick_labels(x_tick_labels)
        y_tick_labels = self.__format_float_tick_labels(y_tick_labels)
        ax = sns.heatmap(
            heatmap,
            xticklabels=x_tick_labels,
            yticklabels=y_tick_labels,
            ax=ax,
            vmin=vmin,
            vmax=vmax,
            cmap=self.cmap,
            cbar=cbar,
        )
        if cbar:
            cbar = ax.collections[0].colorbar
            cbar.ax.tick_params(axis="y", labelsize=20)

    def _get_continuous_ticks(self, col_name: str):
        original_col_values = self.original[col_name].dropna().values
        synthetic_col_values = self.original[col_name].dropna().values
        col_values = np.concatenate((original_col_values, synthetic_col_values))
        return np.percentile(col_values, list(range(0, 101, self.num_not_na_ticks)))

    def _get_categorical_ticks(self, col_name: str, ticks_count: int = 50):
        """
        Select the ticks for a categorical column
        """
        min_ticks = int(ticks_count * 0.2)
        max_ticks = int(ticks_count * 0.2)
        other_ticks = ticks_count - min_ticks - max_ticks

        categ_ticks = sorted(
            set(
                set(self.original[col_name].fillna("?"))
                | set(self.synthetic[col_name].fillna("?"))
            )
        )
        # Select the first min_ticks elements
        selected_min_ticks = categ_ticks[:min_ticks]

        # Select the last max_ticks elements
        selected_max_ticks = categ_ticks[-max_ticks:]

        # Remove the already selected elements from categ_ticks
        remaining_ticks = categ_ticks[min_ticks:-max_ticks]

        # Randomly select other_ticks elements from the remaining list
        selected_other_ticks = random.sample(
            remaining_ticks, min(other_ticks, len(remaining_ticks))
        )

        return sorted(
            set(
                selected_min_ticks + selected_other_ticks + selected_max_ticks
                )
            )

    @staticmethod
    def _format_categorical_labels(labels):
        return [
            str(label) if len(str(label)) < 15 else str(label[:12]) + "..." for label in labels
        ]

    @staticmethod
    def _smooth(dist):
        for i in range(1, len(dist)):
            if dist[i - 1] == dist[i]:
                dist[i:] += 2
        dist.sort()
        return dist

    def _calculate_pair_categ_vs_categ(self, y_col: str, x_col: str):
        def calc_heatmap_data(
            df: pd.DataFrame,
            y_col: str,
            x_col: str,
            xticks: List[str],
            yticks: List[float],
        ):
            heatmap = []
            for y_val in yticks:
                heatmap_row = []
                for x_val in xticks:
                    count = df[df[y_col].eq(y_val) & df[x_col].eq(x_val)].shape[0] / len(df)
                    heatmap_row.append(count)
                heatmap.append(heatmap_row)
            return (
                heatmap,
                self._format_categorical_labels(xtick),
                self._format_categorical_labels(ytick),
            )

        xtick = self._get_categorical_ticks(x_col)
        ytick = self._get_categorical_ticks(y_col)

        original_heatmap = calc_heatmap_data(self.original, y_col, x_col, xtick, ytick)
        synthetic_heatmap = calc_heatmap_data(self.synthetic, y_col, x_col, xtick, ytick)
        return original_heatmap, synthetic_heatmap

    def _calculate_pair_continuous_vs_categ(self, cont_col: str, categ_col: str):
        def calc_heatmap_data(
            df: pd.DataFrame,
            cont_col: str,
            categ_col: str,
            xticks: List[float],
            yticks: List[str],
        ):
            heatmap = []
            cont_has_nan = df[cont_col].isnull().values.any()
            cont_ticks = self.num_not_na_ticks + 1 if cont_has_nan else self.num_not_na_ticks
            for i in range(cont_ticks):
                heatmap_row = []
                if i == 0:
                    x_index = (df[cont_col] >= xticks[i]) & (df[cont_col] <= xticks[i + 1])
                elif i < self.num_not_na_ticks:
                    x_index = (df[cont_col] > xticks[i]) & (df[cont_col] <= xticks[i + 1])
                else:
                    x_index = df[cont_col].isna()

                for val in yticks:
                    count = df[x_index & df[categ_col].eq(val)].shape[0] / len(df)
                    heatmap_row.append(count)
                heatmap.append(heatmap_row)

            if cont_has_nan:
                xticks = np.append(xticks, np.nan)

            return heatmap, self._format_categorical_labels(yticks), xticks[1:]

        xtick = self._smooth(self._get_continuous_ticks(cont_col))
        ytick = self._get_categorical_ticks(categ_col)

        original_heatmap = calc_heatmap_data(self.original, cont_col, categ_col, xtick, ytick)
        synthetic_heatmap = calc_heatmap_data(self.synthetic, cont_col, categ_col, xtick, ytick)

        return original_heatmap, synthetic_heatmap

    def _calculate_pair_continuous_vs_continuous(self, y_col: str, x_col: str):
        def calc_heatmap_data(
            df: pd.DataFrame,
            y_col: str,
            x_col: str,
            xticks: List[float],
            yticks: List[float],
        ):
            heatmap = []
            y_has_nan = df[y_col].isnull().values.any()
            x_has_nan = df[x_col].isnull().values.any()
            y_ticks_num = self.num_not_na_ticks + 1 if y_has_nan else self.num_not_na_ticks
            x_ticks_num = self.num_not_na_ticks + 1 if x_has_nan else self.num_not_na_ticks

            for i in range(y_ticks_num):
                heatmap_row = []
                if i == 0:
                    y_index = (df[y_col] >= yticks[i]) & (df[y_col] <= yticks[i + 1])
                elif i < self.num_not_na_ticks:
                    y_index = (df[y_col] > yticks[i]) & (df[y_col] <= yticks[i + 1])
                else:
                    y_index = df[y_col].isna()

                for j in range(x_ticks_num):
                    if j == 0:
                        x_index = (df[x_col] >= xticks[j]) & (df[x_col] <= xticks[j + 1])
                    elif j < self.num_not_na_ticks:
                        x_index = (df[x_col] > xticks[j]) & (df[x_col] <= xticks[j + 1])
                    else:
                        x_index = df[x_col].isna()

                    count = df[y_index & x_index].shape[0] / len(df)
                    heatmap_row.append(count)

                heatmap.append(heatmap_row)

            if x_has_nan:
                xticks = np.append(xticks, np.nan)
            if y_has_nan:
                yticks = np.append(yticks, np.nan)
            return heatmap, xticks[1:], yticks[1:]

        ytick = self._smooth(self._get_continuous_ticks(y_col))
        xtick = self._smooth(self._get_continuous_ticks(x_col))

        original_heatmap = calc_heatmap_data(self.original, y_col, x_col, xtick, ytick)
        synthetic_heatmap = calc_heatmap_data(self.synthetic, y_col, x_col, xtick, ytick)

        return original_heatmap, synthetic_heatmap


class UnivariateMetric(BaseMetric):
    def __init__(
        self,
        original: pd.DataFrame,
        synthetic: pd.DataFrame,
        plot: bool,
        reports_path: str,
    ):
        super().__init__(original, synthetic, plot, reports_path)

    def _calculate(self, column):
        pass

    def calculate_all(
        self,
        cont_columns: List[str],
        categ_columns: List[str],
        date_columns: Optional[List[str]],
        print_nan: bool = False,
    ):
        cont_columns = list(cont_columns)
        excluded_cols = {
            col for col in cont_columns if "word_count" if col.endswith("_word_count")
        }
        cont_columns = set(cont_columns) - excluded_cols
        excluded_cols = {
            col for col in categ_columns if "word_count" if col.endswith("_word_count")
        }
        categ_columns = set(categ_columns) - excluded_cols
        images = {}
        uni_categ_images = {}
        for col in cont_columns:
            images.update(
                self.__calc_continuous(column=col, print_nan=print_nan, isdate=col in date_columns)
            )
        for col in categ_columns:
            uni_categ_images.update(self.__calc_categ(col))
        images.update(uni_categ_images)
        return images

    @staticmethod
    def _get_ratio_counts(ratio_counts, count: int = 30) -> Dict:
        """
        Select the most common, least common and some random items between them
        from the ratio_counts
        """
        ratio_counts = Counter(ratio_counts)

        most_least_count = int(count * 0.2)
        other_items = count - 2 * most_least_count

        most_common_items = ratio_counts.most_common(most_least_count)
        least_common_items = ratio_counts.most_common()[: -most_least_count - 1: -1]
        between_items = ratio_counts.most_common()[most_least_count:-most_least_count]
        selected_between_items = random.sample(between_items, min(other_items, len(between_items)))

        updated_ratio_counts = dict(
            most_common_items + selected_between_items + least_common_items
        )

        return updated_ratio_counts

    def __calc_categ(self, column):
        def plot_dist(column_data, sort=True, full_set=None):
            counts = Counter(column_data)
            if full_set is not None:
                absent_keys = full_set - set(counts.keys())
                if len(absent_keys) > 0:
                    for k in absent_keys:
                        counts[k] = 0

            if sort:
                sorted_keys = sorted(counts, key=lambda x: counts[x])
                counts = {i: counts[i] for i in sorted_keys}

            size = len(column_data)
            counts = {key: (x / size * 100) for key, x in counts.items()}
            return counts

        def sanitize_labels(label):
            return re.sub(r"\$|\^", "", label)

        original_column = self.original[column].fillna("?")
        synthetic_column = self.synthetic[column].fillna("?")
        full_values_set = set(original_column.values) | set(synthetic_column.values)

        original_ratio_counts = plot_dist(original_column, True, full_values_set)
        original_ratio_counts = self._get_ratio_counts(original_ratio_counts)
        original_labels = list(original_ratio_counts.keys())
        original_ratio = list(original_ratio_counts.values())

        synthetic_ratio_counts = plot_dist(synthetic_column, False, full_values_set)
        synthetic_ratio = [
            synthetic_ratio_counts[label]
            for label in original_labels
            if synthetic_ratio_counts.get(label) is not None
        ]

        uni_images = {}

        if self.plot:
            fig = plt.figure(figsize=(9.5, 6.5))

            width = 0.35
            x = np.arange(len(original_labels))
            plt.bar(
                x - width / 2,
                original_ratio,
                width=width,
                label="Original",
                color="#3F93E1",
            )
            plt.bar(
                x + width / 2,
                synthetic_ratio,
                width=width,
                label="Synthetic",
                color="#FF9C54",
            )
            ax = plt.gca()
            ax.spines[["top", "right", "left", "bottom"]].set_color("#E5E9EB")
            ax.yaxis.grid(color="#E5E9EB", linestyle="-", linewidth=0.5)
            ax.set_axisbelow(True)
            ax.set_facecolor("#FFFFFF")
            ax.set_xticks(x)
            ax.set_xticklabels(
                [
                    str(sanitize_labels(label[:30])) + "..."
                    if len(str(label)) > 33
                    else sanitize_labels(str(label))
                    for label in original_labels
                ]
            )
            ax.tick_params(axis="both", which="major", labelsize=9)
            fig.autofmt_xdate()
            ax.set_xlabel("category", fontsize=9)
            ax.set_ylabel("percents", fontsize=9)
            plt.legend(
                ["original", "synthetic"],
                loc="upper left",
                fontsize=9,
                bbox_to_anchor=(0, 1.07),
                ncol=2,
                frameon=False,
            )
            if self.reports_path:
                path_to_image = f"{self.reports_path}/univariate_{slugify(column)}.svg"
                plt.savefig(path_to_image, bbox_inches="tight", format="svg")
                uni_images[column] = path_to_image
        return uni_images

    def __calc_continuous(self, column: str, isdate: bool, print_nan: bool = False):
        original_nan_count = self.original[column].isna().sum()
        synthetic_nan_count = self.synthetic[column].isna().sum()
        original_unique_count = self.original[column].nunique()
        synthetic_unique_count = self.synthetic[column].nunique()

        uni_images = {}

        if self.plot and original_unique_count > 1 and synthetic_unique_count > 1:
            plt.clf()
            plt.figure(figsize=(8, 6.5))
            # Kernel Density Estimation plot
            self.original[column].plot(kind="density", color="#3F93E1", linewidth=2)
            self.synthetic[column].plot(kind="density", color="#FF9C54", linewidth=2)
            ax = plt.gca()
            fig = ax.get_figure()
            fig.canvas.draw()
            ax.set_xlabel("value", fontsize=9)
            ax.set_ylabel("density", fontsize=9)
            ax.tick_params(axis="both", which="major", labelsize=9)
            ax.ticklabel_format(axis="x", style="plain")
            fmt = ax.yaxis.get_major_formatter()
            fmt.set_useMathText(True)
            ax.yaxis.offsetText.set_visible(False)
            ax.yaxis.set_label_text(f"density {fmt.get_offset()}")
            ax.yaxis.get_offset_text().set_fontsize(9)
            plt.xticks(rotation=45)
            ax.spines[["top", "right", "left", "bottom"]].set_color("#E5E9EB")
            ax.grid(color="#E5E9EB", linestyle="-", linewidth=0.5)
            ax.set_axisbelow(True)
            ax.set_facecolor("#FFFFFF")
            plt.legend(
                ["original", "synthetic"],
                loc="upper left",
                fontsize=9,
                bbox_to_anchor=(0, 1.07),
                ncol=2,
                frameon=False,
            )
            if isdate:
                lower_x, upper_x = ax.dataLim._points[:, 0]
                len_x_labels = len(ax.get_xticklabels())

                x_ticks = np.linspace(lower_x, upper_x, len_x_labels)
                x_ticks = [timestamp_to_datetime(i) for i in x_ticks]
                ax.set_xticklabels(x_ticks, rotation=45, ha="right")
            if self.reports_path:
                path_to_image = f"{self.reports_path}/univariate_{slugify(column)}.svg"
                plt.savefig(path_to_image, bbox_inches="tight", format="svg")
                uni_images[column] = path_to_image
        if print_nan:
            logger.info(f"Number of original NaN values in {column}: {original_nan_count}")
            logger.info(f"Number of synthetic NaN values in {column}: {synthetic_nan_count}")
        return uni_images


class Clustering(BaseMetric):
    def __init__(
        self,
        original: pd.DataFrame,
        synthetic: pd.DataFrame,
        plot: bool,
        reports_path: str,
    ):
        super().__init__(original, synthetic, plot, reports_path)

    def calculate_all(self, categ_columns: List[str], cont_columns: List[str]):
        for col in categ_columns:
            map_dict = {
                k: i + 1 for i, k in enumerate(set(self.original[col]) | set(self.synthetic[col]))
            }
            self.original[col] = self.original[col].map(map_dict)
            self.synthetic[col] = self.synthetic[col].map(map_dict)

        row_limit = min(len(self.original), len(self.synthetic))
        self.merged = (
            pd.concat(
                [
                    self.original[cont_columns + categ_columns].sample(row_limit),
                    self.synthetic[cont_columns + categ_columns].sample(row_limit),
                ],
                keys=["original", "synthetic"],
            )
            .dropna()
            .reset_index()
        )
        if len(self.merged) == 0:
            logger.warning("No clustering metric will be formed due to empty DataFrame")
            return None
        self.__preprocess_data()
        optimal_clust_num = self.__automated_elbow()

        def diversity(x):
            return min(x) / max(x)

        statistics = self.__calculate_clusters(optimal_clust_num)
        statistics.columns = ["cluster", "dataset", "count"]
        self.mean_score = statistics.groupby("cluster").agg({"count": diversity}).mean()

        if self.plot:
            plt.clf()
            sns.set(font_scale=3)
            barplot = sns.barplot(
                data=statistics,
                x="cluster",
                y="count",
                hue="dataset",
                palette={"synthetic": "#ff9c54", "original": "#3f93e1"},
                saturation=1,
            )
            barplot.set_facecolor("#FFFFFF")
            ax = plt.gca()
            ax.spines[["top", "right", "left", "bottom"]].set_color("#E5E9EB")
            ax.yaxis.grid(color="#E5E9EB", linestyle="-", linewidth=1)
            original_label = Patch(color="#3f93e1", label="original")
            synthetic_label = Patch(color="#ff9c54", label="synthetic")
            plt.legend(
                handles=[original_label, synthetic_label],
                loc="upper left",
                bbox_to_anchor=(0, 1.09),
                ncol=2,
                frameon=False,
            )
            plt.savefig(
                f"{self.reports_path}/clusters_barplot.svg",
                bbox_inches="tight",
                format="svg",
            )
        return self.mean_score.values[0]

    def __automated_elbow(self):
        result_table = {"cluster_num": [], "metric": []}
        max_clusters = min(10, len(self.merged_transformed))
        for i in range(2, max_clusters):
            clusters = KMeans(n_clusters=i, random_state=10).fit(self.merged_transformed)
            metric = clusters.inertia_
            result_table["cluster_num"].append(i)
            result_table["metric"].append(metric)

        result_table = pd.DataFrame(result_table)
        result_table["d1"] = np.concatenate([[np.nan], np.diff(result_table["metric"])])
        result_table["d2"] = np.concatenate([[np.nan], np.diff(result_table["d1"])])
        result_table["certainty"] = result_table["d2"] - result_table["d1"]
        result_table["certainty"] = (
            np.concatenate([[np.nan], result_table["certainty"].values[:-1]])
            / result_table["cluster_num"]
        )
        return result_table["cluster_num"].values[np.argmax(result_table["certainty"])]

    def __preprocess_data(self):
        self.merged_transformed = self.merged.apply(
            pd.to_numeric, axis=0, errors="ignore"
        ).select_dtypes(include="number")
        scaler = MinMaxScaler()
        self.merged_transformed = scaler.fit_transform(self.merged_transformed)

    def __calculate_clusters(self, n):
        clusters = KMeans(n_clusters=n, random_state=10).fit(self.merged_transformed)
        labels = clusters.labels_
        rows_labels = pd.DataFrame({"origin": self.merged["level_0"], "cluster": labels})
        return rows_labels.groupby(["cluster", "origin"]).size().reset_index()


class Utility(BaseMetric):
    def __init__(
        self,
        original: pd.DataFrame,
        synthetic: pd.DataFrame,
        plot: bool,
        reports_path: str,
        sample_size: int = 100000,
    ):
        super().__init__(original, synthetic, plot, reports_path)

        self.sample_size = sample_size

    def calculate_all(self, categ_columns: List[str], cont_columns: List[str]):
        logger.info("Calculating utility metric")

        for col in categ_columns:
            map_dict = {
                k: i + 1 for i, k in enumerate(
                    set(self.original[col]) | set(self.synthetic[col])
                )
            }
            self.original[col] = self.original[col].map(map_dict)
            self.synthetic[col] = self.synthetic[col].map(map_dict)

        self.original = self.original[cont_columns + categ_columns].apply(
            pd.to_numeric, axis=0, errors="ignore"
        )
        self.synthetic = self.synthetic[cont_columns + categ_columns].apply(
            pd.to_numeric, axis=0, errors="ignore"
        )

        self.original = self.original.select_dtypes(include="number").dropna()
        self.synthetic = self.synthetic.select_dtypes(include="number").dropna()
        self.synthetic = self.synthetic[self.original.columns]

        excluded_cols = [
            col
            for col in categ_columns + cont_columns
            if self.original[col].nunique() < 2 or col.endswith(("_word_count", "_char_len"))
        ]
        binary_cols = [
            col
            for col in categ_columns
            if self.original[col].nunique() == 2 and col not in excluded_cols
        ]
        cont_cols = [
            col for col in cont_columns if col not in binary_cols and col not in excluded_cols
        ]
        categ_cols = [
            col for col in categ_columns if col not in binary_cols and col not in excluded_cols
        ]

        # Check if the datasets after dropna() have more than
        # self.sample_size rows and stratified sampling is needed
        self.is_big_original_data_after_drop_na = (
            len(self.original) > self.sample_size
        )
        self.is_big_synthetic_data_after_drop_na = (
            len(self.synthetic) > self.sample_size
        )

        log_debug_msg = (
            "There are {} records left "
            "in {} data after dropping rows with null values "
            "in numeric columns. "
            "Creating stratified samples of size {} "
            "to calculate utility metric"
        )

        log_info_msg = (
            "There are more than {} records "
            "in {} data. "
            "Creating stratified samples of size {} "
            "to calculate utility metric"
        )

        if self.is_big_original_data_after_drop_na:
            logger.debug(log_debug_msg.format(
                len(self.original),
                'original',
                self.sample_size
                )
            )
            logger.info(
                log_info_msg.format(
                    self.sample_size,
                    'original',
                    self.sample_size
                )
            )

        if self.is_big_synthetic_data_after_drop_na:
            logger.debug(log_debug_msg.format(
                len(self.synthetic),
                'synthetic',
                self.sample_size
                )
            )
            logger.info(
                log_info_msg.format(
                    self.sample_size,
                    'synthetic',
                    self.sample_size
                )
            )

        (
            best_categ,
            score_categ,
            synth_score_categ
        ) = self.__create_multi_class_models(categ_cols)
        (
            best_binary,
            score_binary,
            synth_score_binary,
        ) = self.__create_binary_class_models(binary_cols)
        (
            best_regres,
            score_regres,
            synth_regres_score
        ) = self.__create_regression_models(cont_cols)

        result = pd.DataFrame(
            {
                "original": [
                    round(score_binary, 3) if best_binary is not None else np.nan,
                    round(score_categ, 3) if best_categ is not None else np.nan,
                    # Do this to avoid zero division
                    round(max(score_regres, 1e-10), 3) if best_regres is not None else np.nan,
                ],
                "synthetic": [
                    round(synth_score_binary, 3) if best_binary is not None else np.nan,
                    round(synth_score_categ, 3) if best_categ is not None else np.nan,
                    abs(round(max(0, synth_regres_score), 3))
                    if best_regres is not None else np.nan,
                ],
                "synth_to_orig_ratio": [
                    round(synth_score_binary / score_binary, 3)
                    if best_binary is not None
                    else np.nan,
                    round(synth_score_categ / score_categ, 3)
                    if best_categ is not None
                    else np.nan,
                    abs(round(max(0, synth_regres_score) / score_regres, 3))
                    if best_regres is not None
                    else np.nan,
                ],
                "type": [
                    "Binary (" + f"{best_binary})" if best_binary is not None else "" + ")",
                    "Multiclass (" + f"{best_categ})" if best_categ is not None else "" + ")",
                    "Regression (" + f"{best_regres})" if best_regres is not None else "" + ")",
                ],
            }
        )
        result = pd.melt(result.dropna(), id_vars=["type", "synth_to_orig_ratio"])
        result.columns = ["Type", "Synth to orig ratio", "Origin", "Model score"]
        result = result.sort_values("Type").reset_index(drop=True)

        if self.plot:
            if result.empty:
                logger.info("No data to provide utility barplot")
            else:
                plt.clf()
                sns.set(font_scale=3)
                barplot = sns.barplot(
                    data=result,
                    x="Type",
                    y="Model score",
                    hue="Origin",
                    palette={"synthetic": "#FF9C54", "original": "#3F93E1"},
                    saturation=1,
                )
                barplot.set_facecolor("#FFFFFF")
                ax = plt.gca()
                ax.spines[["top", "right", "left", "bottom"]].set_color("#E5E9EB")
                ax.yaxis.grid(color="#E5E9EB", linestyle="-", linewidth=1)
                original_label = Patch(color="#3f93e1", label="original")
                synthetic_label = Patch(color="#ff9c54", label="synthetic")
                plt.axhline(y=0, color="#000000", linestyle="-")
                plt.legend(
                    handles=[original_label, synthetic_label],
                    loc="upper left",
                    bbox_to_anchor=(0, 1.09),
                    ncol=2,
                    frameon=False,
                )
                plt.savefig(
                    f"{self.reports_path}/utility_barplot.svg",
                    bbox_inches="tight",
                    format="svg",
                )
        log_msg = (
            "The ratio of synthetic {} accuracy to original is "
            "{}. The model considers the '{}' column "
            "as a target and other columns as predictors"
        )
        if best_binary is not None:
            score = (0 if score_binary == 0 else
                     round(synth_score_binary/score_binary, 4)
                     )
            logger.info(log_msg.format(
                'binary',
                score,
                best_binary
                )
            )
        if best_categ is not None:
            score = (0 if score_categ == 0 else
                     round(synth_score_categ/score_categ, 4)
                     )
            logger.info(log_msg.format(
                'multiclass',
                score,
                best_categ
                )
            )
        if best_regres is not None:
            score = (0 if score_regres == 0 else
                     abs(round(max(0, synth_regres_score) / score_regres, 4))
                     )
            logger.info(log_msg.format(
                'regression',
                score,
                best_regres
                )
            )
        logger.info("Utility metric is calculated")
        return result

    @staticmethod
    def __get_accuracy_score(y_true, y_pred, task_type):
        if task_type != "regression":
            score = accuracy_score(y_true=y_true, y_pred=y_pred)
        else:
            score = r2_score(y_true=y_true, y_pred=y_pred)
        return score

    def __model_process(self, model_object, targets, task_type):
        best_score = -1
        best_target = None
        best_model = None
        synthetic_score = -1

        for i, col in tqdm.tqdm(
            iterable=enumerate(targets),
            desc=f"Calculating utility metric for {task_type}",
            total=len(targets),
        ):
            if self.original.shape[1] < 2:
                logger.info(
                    "There is only one column in the dataset. "
                    "It will not be used in utility metric."
                )
                continue
            original = pd.get_dummies(self.original.drop(col, axis=1))
            original = StandardScaler().fit_transform(original)
            model_y = self.original[col].values

            # If the original dataset is large create a stratified sample
            if self.is_big_original_data_after_drop_na:
                original, _, model_y, _ = self.__perform_train_test_split(
                    original, model_y, self.sample_size
                )

            if len(set(model_y)) < 2:
                logger.info(
                    f"Column {col} has less than 2 classes as target. "
                    f"It will not be used in metric "
                    f"that measures regression results."
                )
                continue

            (
                original_train,
                original_test,
                model_y_train,
                model_y_test
            ) = self.__perform_train_test_split(
                original,
                model_y,
                train_size=0.8
            )

            model = model_object.fit(
                X=original_train, y=model_y_train
            )
            score = self.__get_accuracy_score(
                model_y_test,
                model.predict(original_test),
                task_type,
            )
            if score > best_score:
                best_score = score
                best_target = col
                best_model = model

        # Calculate synthetic score
        if best_score > -1:
            if best_score < 0.6:
                logger.info(
                    f"The best score for all possible {task_type} models "
                    f"for the original data is "
                    f"{round(best_score, 4)}, which is below 0.6. "
                    f"The utility metric is unreliable"
                )
            synthetic = pd.get_dummies(self.synthetic.drop(best_target, axis=1))
            synthetic = StandardScaler().fit_transform(synthetic)
            synthetic_y = self.synthetic[best_target].values

            # If the synthetic dataset is large
            # create a stratified sample
            if self.is_big_synthetic_data_after_drop_na:
                synthetic, _, synthetic_y, _ = self.__perform_train_test_split(
                    synthetic, synthetic_y, self.sample_size
                )

            synthetic_score = self.__get_accuracy_score(
                synthetic_y,
                best_model.predict(synthetic),
                task_type,
            )

        return best_target, best_score, synthetic_score

<<<<<<< HEAD
    def __perform_train_test_split(self, data, model_y, train_size):
        '''
        Splits the data into train and test sets.
        Tries stratified sampling first; if it fails,
        perform random sampling.
        '''
=======
    @staticmethod
    def __perform_train_test_split(data, model_y, train_size):
        """
        Splits the data into train and test sets.
        Tries stratified sampling first; if it fails,
        perform random sampling.
        """
>>>>>>> b7c09661
        try:
            data_train, data_test, model_y_train, model_y_test = train_test_split(
                data,
                model_y,
                train_size=train_size,
                stratify=model_y,
                random_state=10
            )
        except ValueError:
            data_train, data_test, model_y_train, model_y_test = train_test_split(
                data,
                model_y,
                train_size=train_size,
                stratify=None,
                random_state=10
            )

        return data_train, data_test, model_y_train, model_y_test

    def __create_binary_class_models(self, binary_targets):
        best_target, score, synthetic_score = self.__model_process(
            LogisticRegression(n_jobs=-1, random_state=10),
            binary_targets, "binary classification"
        )
        return best_target, score, synthetic_score

    def __create_multi_class_models(self, multiclass_targets):
        best_target, score, synthetic_score = self.__model_process(
            RandomForestClassifier(n_jobs=-1, random_state=10),
            multiclass_targets,
            "multiclass classification",
        )
        return best_target, score, synthetic_score

    def __create_regression_models(self, cont_targets):
        best_target, score, synthetic_score = self.__model_process(
            RandomForestRegressor(n_jobs=-1, random_state=10),
            cont_targets, "regression"
        )
        return best_target, score, synthetic_score<|MERGE_RESOLUTION|>--- conflicted
+++ resolved
@@ -1310,14 +1310,6 @@
 
         return best_target, best_score, synthetic_score
 
-<<<<<<< HEAD
-    def __perform_train_test_split(self, data, model_y, train_size):
-        '''
-        Splits the data into train and test sets.
-        Tries stratified sampling first; if it fails,
-        perform random sampling.
-        '''
-=======
     @staticmethod
     def __perform_train_test_split(data, model_y, train_size):
         """
@@ -1325,7 +1317,6 @@
         Tries stratified sampling first; if it fails,
         perform random sampling.
         """
->>>>>>> b7c09661
         try:
             data_train, data_test, model_y_train, model_y_test = train_test_split(
                 data,
