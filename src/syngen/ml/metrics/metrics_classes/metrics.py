--- conflicted
+++ resolved
@@ -767,49 +767,8 @@
         """
         Calculate the univariate distribution for a categorical column
         """
-<<<<<<< HEAD
-        original_column = self.original[column].fillna("?")
-        synthetic_column = self.synthetic[column].fillna("?")
-=======
-        ratio_counts = Counter(ratio_counts)
-
-        most_least_count = int(count * 0.2)
-        other_items = count - 2 * most_least_count
-
-        most_common_items = ratio_counts.most_common(most_least_count)
-        least_common_items = ratio_counts.most_common()[: -most_least_count - 1: -1]
-        between_items = ratio_counts.most_common()[most_least_count:-most_least_count]
-        selected_between_items = random.sample(between_items, min(other_items, len(between_items)))
-
-        updated_ratio_counts = dict(
-            most_common_items + selected_between_items + least_common_items
-        )
-
-        return updated_ratio_counts
-
-    def __calc_categ(self, column):
-        def plot_dist(column_data, sort=True, full_set=None):
-            counts = Counter(column_data)
-            if full_set is not None:
-                absent_keys = full_set - set(counts.keys())
-                if len(absent_keys) > 0:
-                    for k in absent_keys:
-                        counts[k] = 0
-
-            if sort:
-                sorted_keys = sorted(counts, key=lambda x: counts[x])
-                counts = {i: counts[i] for i in sorted_keys}
-
-            size = len(column_data)
-            counts = {key: (x / size * 100) for key, x in counts.items()}
-            return counts
-
-        def sanitize_labels(label):
-            return re.sub(r"\$|\^", "", label)
-
         original_column = self.original[column]
         synthetic_column = self.synthetic[column]
->>>>>>> 2be44d8b
         full_values_set = set(original_column.values) | set(synthetic_column.values)
 
         original_ratio_counts = plot_dist(original_column, True, full_values_set)
