--- conflicted
+++ resolved
@@ -1,9 +1,4 @@
-<<<<<<< HEAD
 from typing import Union, List, Optional, Dict
-=======
-import random
-from typing import Union, List, Optional
->>>>>>> 4937d156
 from abc import ABC
 from itertools import combinations
 from collections import Counter
