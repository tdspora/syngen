--- conflicted
+++ resolved
@@ -1,10 +1,3 @@
-<<<<<<< HEAD
-=======
-from typing import Dict
-from datetime import datetime
-import jinja2
-import pandas as pd
->>>>>>> d66a6c8c
 import os
 from typing import Dict
 from syngen.ml.metrics import UnivariateMetric, BaseTest
@@ -53,15 +46,9 @@
 
         html = template.render(
             uni_imgs=uni_images,
-<<<<<<< HEAD
-            config=self.config,
-            time=datetime.now().strftime("%H:%M:%S %d/%m/%Y"),
-            table_name=self.table_name
-=======
             table_name=self.table_name,
             config=self.config,
             time=datetime.now().strftime("%H:%M:%S %d/%m/%Y")
->>>>>>> d66a6c8c
         )
 
         with open(f"{self.paths['draws_path']}/sample_accuracy_report.html", 'w') as f:
