from unittest.mock import patch
import pytest
from click.testing import CliRunner

from syngen.infer import launch_infer
from syngen.ml.worker import Worker
from syngen.ml.validation_schema import ReportTypes
from tests.conftest import SUCCESSFUL_MESSAGE, DIR_NAME


TABLE_NAME = "test_table"
PATH_TO_METADATA = f"{DIR_NAME}/unit/launchers/fixtures/metadata.yaml"
INFER_REPORT_TYPES = ReportTypes().infer_report_types


@patch("syngen.infer.PostprocessHandler.run")
@patch.object(Worker, "launch_infer")
@patch.object(Worker, "__attrs_post_init__")
def test_infer_table_with_table_name(
<<<<<<< HEAD
    mock_post_init, mock_launch_infer, rp_logger
=======
        mock_post_init, mock_launch_infer, mock_postprocess_data, rp_logger
>>>>>>> 5af043fa
):
    rp_logger.info("Launch infer process through CLI with parameter '--table_name'")
    runner = CliRunner()
    result = runner.invoke(launch_infer, ["--table_name", TABLE_NAME])
    mock_post_init.assert_called_once()
    mock_launch_infer.assert_called_once()
    mock_postprocess_data.assert_called_once()
    assert result.exit_code == 0
    rp_logger.info(SUCCESSFUL_MESSAGE)


@patch("syngen.infer.PostprocessHandler.run")
@patch.object(Worker, "launch_infer")
@patch.object(Worker, "__attrs_post_init__")
def test_infer_table_with_metadata_path(
<<<<<<< HEAD
    mock_post_init, mock_launch_infer, rp_logger
=======
        mock_post_init, mock_launch_infer, mock_postprocess_data, rp_logger
>>>>>>> 5af043fa
):
    rp_logger.info("Launch infer process through CLI with parameter '--metadata_path'")
    runner = CliRunner()
    result = runner.invoke(launch_infer, ["--metadata_path", PATH_TO_METADATA])
    mock_post_init.assert_called_once()
    mock_launch_infer.assert_called_once()
    mock_postprocess_data.assert_called_once()
    assert result.exit_code == 0
    rp_logger.info(SUCCESSFUL_MESSAGE)


@patch("syngen.infer.PostprocessHandler.run")
@patch.object(Worker, "launch_infer")
@patch.object(Worker, "__attrs_post_init__")
@patch("syngen.infer.setup_logger")
def test_infer_table_with_metadata_path_and_table_name(
    mock_logger, mock_post_init, mock_launch_infer, mock_postprocess_data, rp_logger, caplog
):
    rp_logger.info(
        "Launch infer process through CLI with parameters '--metadata_path' and '--table_name'"
    )
    with caplog.at_level("WARNING"):
        runner = CliRunner()
        result = runner.invoke(
            launch_infer,
            ["--metadata_path", PATH_TO_METADATA, "--table_name", TABLE_NAME],
        )
        mock_post_init.assert_called_once()
        mock_launch_infer.assert_called_once()
        mock_postprocess_data.assert_called_once()
        assert result.exit_code == 0
        assert (
            "The information of 'metadata_path' was provided. "
            "In this case the information of 'table_name' will be ignored" in caplog.text
        )
    rp_logger.info(SUCCESSFUL_MESSAGE)


def test_infer_table_without_parameters(rp_logger):
    rp_logger.info("Launch infer process through CLI without parameters")
    runner = CliRunner()
    result = runner.invoke(launch_infer, [])
    assert result.exit_code == 1
    assert isinstance(result.exception, AttributeError)
    assert result.exception.args == (
        "It seems that the information of 'metadata_path' or 'table_name' is absent. "
        "Please provide either the information of 'metadata_path' or "
        "the information of 'table_name'",
    )
    rp_logger.info(SUCCESSFUL_MESSAGE)


@patch.object(Worker, "launch_infer")
@patch.object(Worker, "__attrs_post_init__")
def test_infer_table_with_valid_size(
        mock_post_init, mock_launch_infer, rp_logger
):
    rp_logger.info(
        "Launch infer process through CLI with valid 'size' parameter equals 10"
    )
    runner = CliRunner()
    result = runner.invoke(launch_infer, ["--size", 10, "--table_name", TABLE_NAME])
    mock_post_init.assert_called_once()
    mock_launch_infer.assert_called_once()
    assert result.exit_code == 0
    rp_logger.info(SUCCESSFUL_MESSAGE)


def test_infer_table_with_invalid_size(rp_logger):
    rp_logger.info(
        "Launch infer process through CLI with invalid 'size' parameter equals 0"
    )
    runner = CliRunner()
    result = runner.invoke(launch_infer, ["--size", 0, "--table_name", TABLE_NAME])
    assert result.exit_code == 2
    rp_logger.info(SUCCESSFUL_MESSAGE)


@patch.object(Worker, "launch_infer")
@patch.object(Worker, "__attrs_post_init__")
def test_infer_table_with_valid_run_parallel(
    mock_post_init, mock_launch_infer, rp_logger
):
    rp_logger.info(
        "Launch infer process through CLI with valid 'run_parallel' parameter equals True"
    )
    runner = CliRunner()
    result = runner.invoke(launch_infer, ["--run_parallel", True, "--table_name", TABLE_NAME])
    mock_post_init.assert_called_once()
    mock_launch_infer.assert_called_once()
    assert result.exit_code == 0
    rp_logger.info(SUCCESSFUL_MESSAGE)


def test_infer_table_with_invalid_run_parallel(rp_logger):
    rp_logger.info(
        "Launch infer process through CLI with invalid 'run_parallel' parameter equals 'test'"
    )
    runner = CliRunner()
    result = runner.invoke(
        launch_infer, ["--run_parallel", "test", "--table_name", TABLE_NAME]
    )
    assert result.exit_code == 2
    rp_logger.info(SUCCESSFUL_MESSAGE)


@patch.object(Worker, "launch_infer")
@patch.object(Worker, "__attrs_post_init__")
def test_infer_table_with_valid_batch_size(
        mock_post_init, mock_launch_infer, rp_logger
):
    rp_logger.info(
        "Launch infer process through CLI with valid 'batch_size' parameter equals 100"
    )
    runner = CliRunner()
    result = runner.invoke(launch_infer, ["--batch_size", 100, "--table_name", TABLE_NAME])
    mock_post_init.assert_called_once()
    mock_launch_infer.assert_called_once()
    assert result.exit_code == 0
    rp_logger.info(SUCCESSFUL_MESSAGE)


def test_infer_table_with_invalid_batch_size(rp_logger):
    rp_logger.info(
        "Launch infer process through CLI with invalid 'batch_size' parameter equals 0"
    )
    runner = CliRunner()
    result = runner.invoke(launch_infer, ["--batch_size", 0, "--table_name", TABLE_NAME])
    assert result.exit_code == 2
    rp_logger.info(SUCCESSFUL_MESSAGE)


@patch.object(Worker, "launch_infer")
@patch.object(Worker, "__attrs_post_init__")
def test_infer_table_with_valid_random_seed(
    mock_post_init, mock_launch_infer, rp_logger
):
    rp_logger.info(
        "Launch infer process through CLI with valid 'random_seed' parameter equals 1"
    )
    runner = CliRunner()
    result = runner.invoke(launch_infer, ["--random_seed", 1, "--table_name", TABLE_NAME])
    mock_post_init.assert_called_once()
    mock_launch_infer.assert_called_once()
    assert result.exit_code == 0
    rp_logger.info(SUCCESSFUL_MESSAGE)


def test_infer_table_with_invalid_random_seed(rp_logger):
    rp_logger.info(
        "Launch infer process through CLI with invalid 'random_seed' parameter equals -1"
    )
    runner = CliRunner()
    result = runner.invoke(launch_infer, ["--random_seed", -1, "--table_name", TABLE_NAME])
    assert result.exit_code == 2
    rp_logger.info(SUCCESSFUL_MESSAGE)


@pytest.mark.parametrize("valid_value", INFER_REPORT_TYPES + ["none", "all"])
@patch.object(Worker, "launch_infer")
@patch.object(Worker, "__attrs_post_init__")
def test_infer_table_with_valid_parameter_reports(
    mock_post_init, mock_launch_infer, valid_value, rp_logger
):
    rp_logger.info(
        f"Launch infer process through CLI with valid 'reports' parameter equals '{valid_value}'"
    )
    runner = CliRunner()
    result = runner.invoke(
        launch_infer, ["--reports", valid_value, "--table_name", TABLE_NAME]
    )
    assert result.exit_code == 0
    mock_post_init.assert_called_once()
    mock_launch_infer.assert_called_once()
    rp_logger.info(SUCCESSFUL_MESSAGE)


@pytest.mark.parametrize(
    "first_value, second_value",
    [
        (pv, i) for pv in INFER_REPORT_TYPES
        for i in INFER_REPORT_TYPES
    ]
)
@patch.object(Worker, "launch_infer")
@patch.object(Worker, "__attrs_post_init__")
def test_infer_table_with_several_valid_parameter_reports(
    mock_post_init, mock_launch_infer, first_value, second_value, rp_logger
):
    rp_logger.info(
        f"Launch infer process through CLI "
        f"with several valid 'reports' parameters equals '{first_value}' and '{second_value}'"
    )
    runner = CliRunner()
    result = runner.invoke(
        launch_infer,
        [
            "--reports",
            first_value,
            "--reports",
            second_value,
            "--table_name",
            TABLE_NAME,
        ],
    )
    mock_post_init.assert_called_once()
    mock_launch_infer.assert_called_once()
    assert result.exit_code == 0
    rp_logger.info(SUCCESSFUL_MESSAGE)


@pytest.mark.parametrize("invalid_value", [
    "sample", "test", ("none", "all"), ("none", "test"), ("all", "test")
])
def test_infer_table_with_invalid_parameter_reports(invalid_value, rp_logger):
    rp_logger.info(
        f"Launch infer process through CLI "
        f"with invalid 'reports' parameter equals '{invalid_value}'"
    )
    runner = CliRunner()
    result = runner.invoke(
        launch_infer, ["--reports", invalid_value, "--table_name", TABLE_NAME]
    )
    assert result.exit_code == 1
    assert isinstance(result.exception, ValueError)
    assert result.exception.args == (
        "Invalid input: Acceptable values for the parameter '--reports' "
        "are none, all, accuracy, metrics_only.",
    )
    rp_logger.info(SUCCESSFUL_MESSAGE)
    rp_logger.info(SUCCESSFUL_MESSAGE)


@pytest.mark.parametrize(
    "prior_value, value",
    [(pv, i) for pv in ["all", "none"] for i in INFER_REPORT_TYPES]
)
def test_infer_table_with_redundant_parameter_reports(prior_value, value, rp_logger):
    rp_logger.info(
        f"Launch infer process through CLI with redundant 'reports' parameter: '{value}'"
    )
    runner = CliRunner()
    result = runner.invoke(
        launch_infer, [
            "--reports",
            prior_value,
            "--reports",
            value,
            "--table_name",
            TABLE_NAME
        ]
    )
    assert result.exit_code == 1
    assert isinstance(result.exception, ValueError)
    assert result.exception.args == (
        "Invalid input: When '--reports' option is set to 'none' or 'all', "
        "no other values should be provided.",)
    rp_logger.info(SUCCESSFUL_MESSAGE)
    rp_logger.info(SUCCESSFUL_MESSAGE)<|MERGE_RESOLUTION|>--- conflicted
+++ resolved
@@ -4,6 +4,7 @@
 
 from syngen.infer import launch_infer
 from syngen.ml.worker import Worker
+from syngen.ml.processors import PostprocessHandler
 from syngen.ml.validation_schema import ReportTypes
 from tests.conftest import SUCCESSFUL_MESSAGE, DIR_NAME
 
@@ -13,15 +14,11 @@
 INFER_REPORT_TYPES = ReportTypes().infer_report_types
 
 
-@patch("syngen.infer.PostprocessHandler.run")
+@patch.object(PostprocessHandler, "run")
 @patch.object(Worker, "launch_infer")
 @patch.object(Worker, "__attrs_post_init__")
 def test_infer_table_with_table_name(
-<<<<<<< HEAD
-    mock_post_init, mock_launch_infer, rp_logger
-=======
-        mock_post_init, mock_launch_infer, mock_postprocess_data, rp_logger
->>>>>>> 5af043fa
+    mock_post_init, mock_launch_infer, mock_postprocess_data, rp_logger
 ):
     rp_logger.info("Launch infer process through CLI with parameter '--table_name'")
     runner = CliRunner()
@@ -33,15 +30,11 @@
     rp_logger.info(SUCCESSFUL_MESSAGE)
 
 
-@patch("syngen.infer.PostprocessHandler.run")
+@patch.object(PostprocessHandler, "run")
 @patch.object(Worker, "launch_infer")
 @patch.object(Worker, "__attrs_post_init__")
 def test_infer_table_with_metadata_path(
-<<<<<<< HEAD
-    mock_post_init, mock_launch_infer, rp_logger
-=======
-        mock_post_init, mock_launch_infer, mock_postprocess_data, rp_logger
->>>>>>> 5af043fa
+    mock_post_init, mock_launch_infer, mock_postprocess_data, rp_logger
 ):
     rp_logger.info("Launch infer process through CLI with parameter '--metadata_path'")
     runner = CliRunner()
@@ -53,7 +46,7 @@
     rp_logger.info(SUCCESSFUL_MESSAGE)
 
 
-@patch("syngen.infer.PostprocessHandler.run")
+@patch.object(PostprocessHandler, "run")
 @patch.object(Worker, "launch_infer")
 @patch.object(Worker, "__attrs_post_init__")
 @patch("syngen.infer.setup_logger")
@@ -97,7 +90,7 @@
 @patch.object(Worker, "launch_infer")
 @patch.object(Worker, "__attrs_post_init__")
 def test_infer_table_with_valid_size(
-        mock_post_init, mock_launch_infer, rp_logger
+    mock_post_init, mock_launch_infer, rp_logger
 ):
     rp_logger.info(
         "Launch infer process through CLI with valid 'size' parameter equals 10"
@@ -151,7 +144,7 @@
 @patch.object(Worker, "launch_infer")
 @patch.object(Worker, "__attrs_post_init__")
 def test_infer_table_with_valid_batch_size(
-        mock_post_init, mock_launch_infer, rp_logger
+    mock_post_init, mock_launch_infer, rp_logger
 ):
     rp_logger.info(
         "Launch infer process through CLI with valid 'batch_size' parameter equals 100"
