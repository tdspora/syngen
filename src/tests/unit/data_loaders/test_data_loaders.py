from unittest.mock import patch, mock_open
import pytest
import os

import pandas as pd
from pandas.testing import assert_frame_equal

from syngen.ml.data_loaders import (
    DataLoader,
    CSVLoader,
    AvroLoader,
    BinaryLoader,
    MetadataLoader,
    YAMLLoader,
    ExcelLoader
)
from syngen.ml.context import global_context, get_context
from tests.conftest import SUCCESSFUL_MESSAGE


def test_initialize_data_loader_for_local_csv_table_with_existed_path(rp_logger):
    rp_logger.info("Initializing the instance of the class DataLoader for local csv table with existed path")
    test_data_loader = DataLoader("tests/unit/data_loaders/fixtures/csv_tables/table_with_data.csv")
    assert test_data_loader.path == "tests/unit/data_loaders/fixtures/csv_tables/table_with_data.csv"
    assert test_data_loader.has_existed_path is True
    assert isinstance(test_data_loader.file_loader, CSVLoader)
    rp_logger.info(SUCCESSFUL_MESSAGE)


def test_initialize_data_loader_for_local_csv_table_with_not_existed_path(rp_logger):
    rp_logger.info("Initializing the instance of the class DataLoader for local csv table with invalid path")
    test_data_loader = DataLoader("path/to/table.csv")
    assert test_data_loader.path == "path/to/table.csv"
    assert test_data_loader.has_existed_path is False
    assert isinstance(test_data_loader.file_loader, CSVLoader)
    rp_logger.info(SUCCESSFUL_MESSAGE)


def test_initialize_data_loader_for_local_avro_table_with_existed_path(rp_logger):
    rp_logger.info("Initializing the instance of the class DataLoader for local avro table with existed path")
    test_data_loader = DataLoader("tests/unit/data_loaders/fixtures/avro_tables/table_with_data.avro")
    assert test_data_loader.path == "tests/unit/data_loaders/fixtures/avro_tables/table_with_data.avro"
    assert test_data_loader.has_existed_path is True
    assert isinstance(test_data_loader.file_loader, AvroLoader)
    rp_logger.info(SUCCESSFUL_MESSAGE)


def test_initialize_data_loader_for_local_avro_table_with_not_existed_path(rp_logger):
    rp_logger.info("Initializing the instance of the class DataLoader for local avro table with invalid path")
    test_data_loader = DataLoader("path/to/table.avro")
    assert test_data_loader.path == "path/to/table.avro"
    assert test_data_loader.has_existed_path is False
    assert isinstance(test_data_loader.file_loader, AvroLoader)
    rp_logger.info(SUCCESSFUL_MESSAGE)


def test_initialize_data_loader_for_local_pickle_table_with_existed_path(rp_logger):
    rp_logger.info("Initializing the instance of the class DataLoader for local pickle table with existed path")
    test_data_loader = DataLoader("tests/unit/data_loaders/fixtures/pickle_tables/table_with_data.pkl")
    assert test_data_loader.path == "tests/unit/data_loaders/fixtures/pickle_tables/table_with_data.pkl"
    assert test_data_loader.has_existed_path is True
    assert isinstance(test_data_loader.file_loader, BinaryLoader)
    rp_logger.info(SUCCESSFUL_MESSAGE)


def test_initialize_data_loader_for_local_pickle_table_with_not_existed_path(rp_logger):
    rp_logger.info("Initializing the instance of the class DataLoader for local pickle table with invalid path")
    test_data_loader = DataLoader("path/to/table.pkl")
    assert test_data_loader.path == "path/to/table.pkl"
    assert test_data_loader.has_existed_path is False
    assert isinstance(test_data_loader.file_loader, BinaryLoader)
    rp_logger.info(SUCCESSFUL_MESSAGE)


def test_initialize_data_loader_for_local_table_in_unsupported_format(rp_logger):
    rp_logger.info("Initializing the instance of the class DataLoader for local table in unsupported format")
    with pytest.raises(NotImplementedError) as error:
        DataLoader("path/to/table.test")
        assert str(error.value) == "File format not supported"
    rp_logger.info(SUCCESSFUL_MESSAGE)


def test_initialize_data_loader_for_local_table_with_empty_path(caplog, rp_logger):
    rp_logger.info("Initializing the instance of the class DataLoader for local table with empty path")
    with pytest.raises(ValueError):
        with caplog.at_level("ERROR"):
            DataLoader("")
            assert "It seems that the information of source is absent" in caplog.text
    rp_logger.info(SUCCESSFUL_MESSAGE)


def test_load_data_from_table_in_csv_format(rp_logger):
    rp_logger.info("Loading data from local table in csv format")
    data_loader = DataLoader("tests/unit/data_loaders/fixtures/csv_tables/table_with_data.csv")
    df, schema = data_loader.load_data()
    assert isinstance(data_loader.file_loader, CSVLoader)
    assert assert_frame_equal(
        df, pd.DataFrame(
            {
                "gender": [0, 1, 0, 1],
                "height": [157.18518021548246, 166.7731072622863, 162.91821942384928, 173.51448996432848],
                "id": [925, 84, 821, 383]
            }
        )
    ) is None

    assert isinstance(df, pd.DataFrame)
    assert schema == {"fields": {}, "format": "CSV"}
    rp_logger.info(SUCCESSFUL_MESSAGE)


def test_load_data_from_table_in_csv_format_in_not_utf_8(caplog, rp_logger):
    rp_logger.info("Loading data from local table in csv format in not 'utf-8' encoding")
    path = "tests/unit/data_loaders/fixtures/csv_tables/table_in_iso_encoding.csv"
    data_loader = DataLoader(path)
    assert isinstance(data_loader.file_loader, CSVLoader)

    with pytest.raises(ValueError) as error:
        with caplog.at_level("ERROR"):
            data_loader.load_data()
            assert f"It seems that the content of the data in the path - '{path}' " \
                   f"doesn't have the encoding UTF-8. The details of the error - {error}.\n" \
                   f"Please, use the data in UTF-8 encoding" in caplog.text
    rp_logger.info(SUCCESSFUL_MESSAGE)


def test_load_data_from_empty_table_in_csv_format(caplog, rp_logger):
    rp_logger.info("Loading data from local empty table in csv format")
    data_loader = DataLoader("tests/unit/data_loaders/fixtures/csv_tables/empty_table.csv")
    assert isinstance(data_loader.file_loader, CSVLoader)
    with pytest.raises(ValueError):
        with caplog.at_level("ERROR"):
            data_loader.load_data()
            assert "The empty file was provided. Unable to load data " in caplog.text
    rp_logger.info(SUCCESSFUL_MESSAGE)


def test_save_data_in_csv_format(test_csv_path, test_df, rp_logger):
    rp_logger.info("Saving data in csv format locally")
    data_loader = DataLoader(test_csv_path)
    data_loader.save_data(test_csv_path, test_df)

    assert isinstance(data_loader.file_loader, CSVLoader)
    assert os.path.exists(test_csv_path) is True

    loaded_df, schema = data_loader.load_data()
    pd.testing.assert_frame_equal(loaded_df, test_df)
    assert schema == {"fields": {}, "format": "CSV"}
    rp_logger.info(SUCCESSFUL_MESSAGE)


def test_load_data_from_table_in_avro_format(rp_logger):
    rp_logger.info("Loading data from local table in avro format")
    data_loader = DataLoader("tests/unit/data_loaders/fixtures/avro_tables/table_with_data.avro")
    df, schema = data_loader.load_data()

    assert isinstance(data_loader.file_loader, AvroLoader)
    assert assert_frame_equal(
        df, pd.DataFrame(
                {
                    "gender": [0, 1, 0, 1],
                    "height": [157.18518021548246, 166.7731072622863, 162.91821942384928, 173.51448996432848],
                    "id": [925, 84, 821, 383]
                }
        )
    ) is None

    assert isinstance(df, pd.DataFrame)
    assert schema == {
        "fields": {
            "gender": "int",
            "height": "float",
            "id": "int"
        },
        "format": "Avro"
    }
    rp_logger.info(SUCCESSFUL_MESSAGE)


def test_load_data_from_empty_table_in_avro_format(caplog, rp_logger):
    rp_logger.info("Loading data from local empty table in avro format")
    path = "tests/unit/data_loaders/fixtures/avro_tables/empty_table.avro"
    data_loader = DataLoader(path)

    assert isinstance(data_loader.file_loader, AvroLoader)

    with pytest.raises(ValueError):
        with caplog.at_level("ERROR"):
            data_loader.load_data()
            assert "cannot read header - is it an avro file?" in caplog.text

    rp_logger.info(SUCCESSFUL_MESSAGE)


def test_save_data_in_avro_format(test_avro_path, test_df, rp_logger):
    rp_logger.info("Saving data in avro format locally")
    data_loader = DataLoader(test_avro_path)
    data_loader.save_data(test_avro_path, test_df)

    assert isinstance(data_loader.file_loader, AvroLoader)
    assert os.path.exists(test_avro_path) is True

    loaded_df, schema = data_loader.load_data()
    pd.testing.assert_frame_equal(loaded_df, test_df)
    assert schema == {
        "fields": {
            "gender": "int",
            "height": "float",
            "id": "int"
        },
        "format": "Avro"
    }
    rp_logger.info(SUCCESSFUL_MESSAGE)


def test_load_data_from_table_in_pickle_format(rp_logger):
    rp_logger.info("Loading data from local table in pickle format")
    data_loader = DataLoader("tests/unit/data_loaders/fixtures/pickle_tables/table_with_data.pkl")
    df, schema = data_loader.load_data()

    assert isinstance(data_loader.file_loader, BinaryLoader)
    assert assert_frame_equal(
        df, pd.DataFrame(
            {
                "gender": [0, 1, 0, 1],
                "height": [157.18518021548246, 166.7731072622863, 162.91821942384928, 173.51448996432848],
                "id": [925, 84, 821, 383]
            }
        )
    ) is None

    assert isinstance(df, pd.DataFrame)
    assert schema is None
    rp_logger.info(SUCCESSFUL_MESSAGE)


def test_load_data_from_empty_table_in_pickle_format(caplog, rp_logger):
    rp_logger.info("Loading data from local empty table in pickle format")
    path = "tests/unit/data_loaders/fixtures/pickle_tables/empty_table.pkl"
    data_loader = DataLoader(path)

    assert isinstance(data_loader.file_loader, BinaryLoader)

    data, schema = data_loader.load_data()
    assert data == {}
    assert schema is None
    rp_logger.info(SUCCESSFUL_MESSAGE)


def test_save_data_in_pickle_format(test_pickle_path, test_df, rp_logger):
    rp_logger.info("Saving data in pickle format locally")
    data_loader = DataLoader(test_pickle_path)
    data_loader.save_data(test_pickle_path, test_df)

    assert isinstance(data_loader.file_loader, BinaryLoader)
    assert os.path.exists(test_pickle_path) is True

    loaded_df, schema = data_loader.load_data()
    pd.testing.assert_frame_equal(loaded_df, test_df)
    assert schema is None
    rp_logger.info(SUCCESSFUL_MESSAGE)


def test_initialize_metadata_loader(rp_logger):
    rp_logger.info("Initializing metadata loader")
    test_metadata_loader = MetadataLoader("tests/unit/data_loaders/fixtures/metadata/metadata.yaml")
    assert test_metadata_loader.metadata_path == "tests/unit/data_loaders/fixtures/metadata/metadata.yaml"
    assert isinstance(test_metadata_loader.metadata_loader, YAMLLoader)
    rp_logger.info(SUCCESSFUL_MESSAGE)


def test_initialize_metadata_loader_in_unsupported_format(rp_logger):
    rp_logger.info("Initializing metadata loader in unsupported format")
    with pytest.raises(NotImplementedError) as error:
        MetadataLoader("path/to/table.test")
        assert str(error.value) == "The format of metadata isn't supported"
    rp_logger.info(SUCCESSFUL_MESSAGE)


def test_load_metadata_in_yaml_format(rp_logger):
    rp_logger.info("Loading metadata in yaml format")
    path_to_metadata = "tests/unit/data_loaders/fixtures/metadata/metadata.yaml"
    test_metadata_loader = MetadataLoader(path_to_metadata)

    assert isinstance(test_metadata_loader.metadata_loader, YAMLLoader)
    metadata = test_metadata_loader.load_data()
    assert metadata == {
        "global": {},
        "pk_test": {
            "train_settings": {
                "source": "../data/pk_test.csv",
                "drop_null": False,
                "epochs": 1,
                "print_report": False,
                "row_limit": 800
            },
            "infer_settings": {
                "print_report": True,
                "random_seed": 1,
                "run_parallel": False,
                "size": 100
            },
            "keys": {
                "pk_id": {
                    "columns": ["Id"],
                    "type": "PK"
                }
            }
        }
    }
    rp_logger.info(SUCCESSFUL_MESSAGE)


def test_load_metadata_in_yml_format(rp_logger):
    rp_logger.info("Loading metadata in yml format")
    path_to_metadata = "tests/unit/data_loaders/fixtures/metadata/metadata.yml"
    test_metadata_loader = MetadataLoader(path_to_metadata)

    assert isinstance(test_metadata_loader.metadata_loader, YAMLLoader)
    metadata = test_metadata_loader.load_data()
    assert metadata == {
        "global": {},
        "pk_test": {
            "train_settings": {
                "source": "../data/pk_test.csv",
                "drop_null": False,
                "epochs": 1,
                "print_report": False,
                "row_limit": 800
            },
            "infer_settings": {
                "print_report": True,
                "random_seed": 1,
                "run_parallel": False,
                "size": 100
            },
            "keys": {
                "pk_id": {
                    "columns": ["Id"],
                    "type": "PK"
                }
            }
        }
    }
    rp_logger.info(SUCCESSFUL_MESSAGE)


def test_load_metadata_by_yaml_loader_in_yaml_format(rp_logger):
    rp_logger.info("Loading metadata by yaml loader in yaml format")
    loader = YAMLLoader()

    expected_metadata = {
        "pk_test": {
            "train_settings": {
                "source": "../data/pk_test.csv",
                "drop_null": False,
                "epochs": 1,
                "print_report": False,
                "row_limit": 800
            },
            "infer_settings": {
                "print_report": True,
                "random_seed": 1,
                "run_parallel": False,
                "size": 100
            },
            "keys": {
                "pk_id": {
                    "columns": ["Id"],
                    "type": "PK"
                }
            }
        }
    }

    # Mock the open function, yaml.load, and validate_schema
    with patch('builtins.open', mock_open(read_data='data')) as m:
        with patch('yaml.load') as mock_yaml_load:
            with patch('syngen.ml.validation_schema.ValidationSchema.validate_schema') as mock_validate_schema:
                mock_yaml_load.return_value = expected_metadata
                metadata = loader.load_data('tests/unit/data_loaders/fixtures/metadata/metadata.yaml')

                mock_validate_schema.assert_called_once()
                assert metadata == expected_metadata
    rp_logger.info(SUCCESSFUL_MESSAGE)


def test_load_metadata_by_yaml_loader_in_yml_format(rp_logger):
    rp_logger.info("Loading metadata by yaml loader in yml format")
    loader = YAMLLoader()

    expected_metadata = {
        "pk_test": {
            "train_settings": {
                "drop_null": False,
                "epochs": 1,
                "print_report": False,
                "row_limit": 800
            },
            "infer_settings": {
                "print_report": True,
                "random_seed": 1,
                "run_parallel": False,
                "size": 100
            },
            "keys": {
                "pk_id": {
                    "columns": ["Id"],
                    "type": "PK"
                }
            },
            "source": "..\\data\\pk_test.csv"
        }
    }

    # Mock the open function, yaml.load, and validate_schema
    with patch('builtins.open', mock_open(read_data='data')) as m:
        with patch('yaml.load') as mock_yaml_load:
            with patch('syngen.ml.validation_schema.ValidationSchema.validate_schema') as mock_validate_schema:
                mock_yaml_load.return_value = expected_metadata
                metadata = loader.load_data('tests/unit/data_loaders/fixtures/metadata/metadata.yml')

                mock_validate_schema.assert_called_once()
                assert metadata == expected_metadata
    rp_logger.info(SUCCESSFUL_MESSAGE)


def test_save_metadata_in_yaml_format(test_yaml_path, test_df, rp_logger):
    rp_logger.info("Saving metadata in yaml format")
    metadata_loader = MetadataLoader(test_yaml_path)
    assert isinstance(metadata_loader.metadata_loader, YAMLLoader)

    with pytest.raises(NotImplementedError) as error:
        metadata_loader.save_data(test_yaml_path, test_df)
        assert str(error) == "Saving YAML files is not supported"
    rp_logger.info(SUCCESSFUL_MESSAGE)


def test_save_metadata_in_yml_format(test_yml_path, test_df, rp_logger):
    rp_logger.info("Saving metadata in yml format")
    metadata_loader = MetadataLoader(test_yml_path)
    assert isinstance(metadata_loader.metadata_loader, YAMLLoader)

    with pytest.raises(NotImplementedError) as error:
        metadata_loader.save_data(test_yml_path, test_df)
        assert str(error) == "Saving YAML files is not supported"
    rp_logger.info(SUCCESSFUL_MESSAGE)


def test_load_metadata_with_none_params_in_yaml_format(rp_logger):
    rp_logger.info("Loading metadata in yaml format with 'infer_settings', 'keys' defined as None")
    path_to_metadata = "tests/unit/data_loaders/fixtures/metadata/metadata_with_none_params.yaml"
    test_metadata_loader = MetadataLoader(path_to_metadata)

    assert isinstance(test_metadata_loader.metadata_loader, YAMLLoader)
    metadata = test_metadata_loader.load_data()
    assert metadata == {
        "global": {},
        "pk_test": {
            "train_settings": {
                "source": "../data/pk_test.csv"
            },
            "infer_settings": {},
            "keys": {}
        }
    }
    rp_logger.info(SUCCESSFUL_MESSAGE)


def test_load_pipe_delimited_csv(rp_logger):
    path_to_source = "tests/unit/data_loaders/fixtures/csv_tables/pipe_delimited_text.csv"
    rp_logger.info(f"Loading CSV with pipe delimiter")
    global_context({"sep": "|", "quoting": "None"})
    data, schema = CSVLoader().load_data(path_to_source)
    assert data.shape == (15, 6)
    rp_logger.info(SUCCESSFUL_MESSAGE)


def test_save_pipe_delimited_csv(test_csv_path, rp_logger):
    path_to_source = "./tests/unit/data_loaders/fixtures/csv_tables/pipe_delimited_text.csv"
    rp_logger.info(f"Saving CSV with pipe delimiter")
    format_params = {"sep": "|", "quoting": "None"}
    global_context(format_params)
    data, schema = CSVLoader().load_data(path_to_source)
    assert get_context().get_config() == {
        "sep": "|",
        "quoting": 3,
        "skiprows": None
    }
    CSVLoader().save_data(test_csv_path, data, format=get_context().get_config())
    data, schema = CSVLoader().load_data(test_csv_path)
    assert data.shape == (15, 6)
    rp_logger.info(SUCCESSFUL_MESSAGE)


def test_load_semicolon_delimited_csv(rp_logger):
    path_to_source = "tests/unit/data_loaders/fixtures/csv_tables/semicolon_delimited_text.csv"
    rp_logger.info(f"Loading CSV with semicolon delimiter")
    global_context({"sep": ";",  "quoting": "None"})
    data, schema = CSVLoader().load_data(path_to_source)
    assert data.shape == (15, 6)
    rp_logger.info(SUCCESSFUL_MESSAGE)


def test_save_semicolon_delimited_csv(test_csv_path, rp_logger):
    path_to_source = "tests/unit/data_loaders/fixtures/csv_tables/semicolon_delimited_text.csv"
    rp_logger.info(f"Saving CSV with semicolon delimiter")
    format_settings = {"sep": ";",  "quoting": "None"}
    global_context(format_settings)
    data, schema = CSVLoader().load_data(path_to_source)
    assert get_context().get_config() == {
        "sep": ";",
        "quoting": 3,
        "skiprows": None
    }
    CSVLoader().save_data(test_csv_path, data, format=get_context().get_config())
    data, schema = CSVLoader().load_data(test_csv_path)
    assert data.shape == (15, 6)
    rp_logger.info(SUCCESSFUL_MESSAGE)


def test_load_tab_delimited_csv(rp_logger):
    path_to_source = "tests/unit/data_loaders/fixtures/csv_tables/tab_delimited_text.csv"
    rp_logger.info(f"Loading CSV with tab delimiter")
    global_context({"sep": "\t", "quoting": "None", "engine": "python"})
    data, schema = CSVLoader().load_data(path_to_source)
    assert data.shape == (15, 7)
    rp_logger.info(SUCCESSFUL_MESSAGE)


def test_save_tab_delimited_csv(test_csv_path, rp_logger):
    path_to_source = "tests/unit/data_loaders/fixtures/csv_tables/tab_delimited_text.csv"
    rp_logger.info(f"Saving CSV with tab delimiter")
    format_params = {"sep": "\t", "quoting": "None"}
    global_context(format_params)
    data, schema = CSVLoader().load_data(path_to_source)
    assert get_context().get_config() == {
        "sep": "\t",
        "quoting": 3,
        "skiprows": None
    }
    CSVLoader().save_data(test_csv_path, data, format=get_context().get_config())
    data, schema = CSVLoader().load_data(test_csv_path)
    assert data.shape == (15, 7)
    rp_logger.info(SUCCESSFUL_MESSAGE)


def test_load_multiline_bad_line_csv(rp_logger):
    path_to_source = "tests/unit/data_loaders/fixtures/csv_tables/multiline_bad_line_text.csv"
    rp_logger.info(f"Loading CSV with multiline texts")
    global_context({
        "sep": ",",
        "quoting": "all",
        "quotechar": '"',
        "escapechar": "\\",
        "skiprows": 1,
        "encoding": "utf-8",
        "on_bad_lines": "skip"
    })
    data, schema = CSVLoader().load_data(path_to_source)
    assert data.shape == (12, 6)
    rp_logger.info(SUCCESSFUL_MESSAGE)


def test_save_multiline_bad_line_csv(test_csv_path, rp_logger):
    path_to_source = "tests/unit/data_loaders/fixtures/csv_tables/multiline_bad_line_text.csv"
    rp_logger.info(f"Saving CSV with multiline texts")
    format_settings = {
        "sep": ",",
        "quoting": "all",
        "quotechar": '"',
        "escapechar": "\\",
        "skiprows": 1,
        "encoding": "utf-8",
        "on_bad_lines": "skip"
    }
    global_context(format_settings)
    data, schema = CSVLoader().load_data(path_to_source)
    assert get_context().get_config() == {
        "sep": ",",
        "quoting": 1,
        "quotechar": '"',
        "escapechar": "\\",
        "skiprows": None,
        "encoding": "utf-8",
        "on_bad_lines": "skip"
    }
    CSVLoader().save_data(test_csv_path, data, format=get_context().get_config())
    data, schema = CSVLoader().load_data(test_csv_path)
    assert data.shape == (12, 6)
    rp_logger.info(SUCCESSFUL_MESSAGE)


def test_load_double_quoted_csv(rp_logger):
    path_to_source = "tests/unit/data_loaders/fixtures/csv_tables/double_quoted_text.csv"
    rp_logger.info(f"Loading CSV with double quoted values")
    global_context({"sep": ",", "quotechar": '"'})
    data, schema = CSVLoader().load_data(path_to_source)
    assert data.shape == (15, 3)
    rp_logger.info(SUCCESSFUL_MESSAGE)


def test_save_double_quoted_csv(test_csv_path, rp_logger):
    path_to_source = "tests/unit/data_loaders/fixtures/csv_tables/double_quoted_text.csv"
    rp_logger.info(f"Saving CSV with double quoted values")
    format_settings = {"sep": ",", "quotechar": '"'}
    global_context(format_settings)
    data, schema = CSVLoader().load_data(path_to_source)
    assert get_context().get_config() == {
        "sep": ",",
        "quotechar": '"',
        "quoting": 0,
        "skiprows": None
    }
    CSVLoader().save_data(test_csv_path, data, format=get_context().get_config())
    data, schema = CSVLoader().load_data(test_csv_path)
    assert data.shape == (15, 3)
    rp_logger.info(SUCCESSFUL_MESSAGE)


def test_load_escaped_quoted_csv(rp_logger):
    path_to_source = "tests/unit/data_loaders/fixtures/csv_tables/escaped_quoted_text.csv"
    rp_logger.info(f"Loading CSV with escaped quoted values")
    global_context({"sep": ",", "quotechar": '"'})
    data, schema = CSVLoader().load_data(path_to_source)
    assert data.shape == (15, 3)
    rp_logger.info(SUCCESSFUL_MESSAGE)


def test_save_escaped_quoted_csv(test_csv_path, rp_logger):
    path_to_source = "tests/unit/data_loaders/fixtures/csv_tables/escaped_quoted_text.csv"
    rp_logger.info(f"Saving CSV with escaped quoted values")
    format_settings = {"sep": ",", "quotechar": '"'}
    global_context(format_settings)
    data, schema = CSVLoader().load_data(path_to_source)
    assert get_context().get_config() == {
        "sep": ",",
        "quotechar": '"',
        "quoting": 0,
        "skiprows": None
    }
    CSVLoader().save_data(test_csv_path, data, format=get_context().get_config())
    data, schema = CSVLoader().load_data(test_csv_path)
    assert data.shape == (15, 3)
    rp_logger.info(SUCCESSFUL_MESSAGE)


def test_load_csv_without_header(rp_logger):
    path_to_source = "./tests/unit/data_loaders/fixtures/csv_tables/text_without_header.csv"
    rp_logger.info(f"Loading CSV without the header")
    global_context({
        "sep": ",",
        "header": None,
        "encoding": "ascii",
        "quoting": "non-numeric",
        "quotechar": '"'
    })
    data, schema = CSVLoader().load_data(path_to_source)
    assert data.shape == (7, 3)
    rp_logger.info(SUCCESSFUL_MESSAGE)


def test_save_csv_without_header(test_csv_path, rp_logger):
    path_to_source = "./tests/unit/data_loaders/fixtures/csv_tables/text_without_header.csv"
    rp_logger.info(f"Saving CSV without the header")
    format_settings = {
        "sep": ",",
        "header": None,
        "encoding": "ascii",
        "quoting": "non-numeric",
        "quotechar": '"'
    }
    global_context(format_settings)
    data, schema = CSVLoader().load_data(path_to_source)
    assert get_context().get_config() == {
        "sep": ",",
        "header": None,
        "encoding": "ascii",
        "quoting": 2,
        "skiprows": None,
        "quotechar": '"'
    }
    CSVLoader().save_data(test_csv_path, data, format=get_context().get_config())
    data, schema = CSVLoader().load_data(test_csv_path)
    assert data.shape == (7, 3)
    rp_logger.info(SUCCESSFUL_MESSAGE)


def test_load_csv_with_triple_colons(rp_logger):
    path_to_source = "./tests/unit/data_loaders/fixtures/csv_tables/multicolon_delimited_text.csv"
    rp_logger.info(f"Loading CSV contained the fields separated by triple colons")
    global_context({
        "sep": ":::",
        "quotechar": "None"
    })
    data, schema = CSVLoader().load_data(path_to_source)
    assert data.shape == (15, 6)
    rp_logger.info(SUCCESSFUL_MESSAGE)


def test_save_csv_with_triple_colons(test_csv_path, rp_logger):
    path_to_source = "./tests/unit/data_loaders/fixtures/csv_tables/multicolon_delimited_text.csv"
    rp_logger.info(f"Saving CSV contained the fields with triple colons")
    format_settings = {
        "sep": ":::"
    }
    global_context(format_settings)
    data, schema = CSVLoader().load_data(path_to_source)
    assert get_context().get_config() == {
        "sep": ",",
        "quoting": 0,
        "skiprows": None
    }
    CSVLoader().save_data(test_csv_path, data, format=get_context().get_config())
    global_context(format_settings)
    data, schema = CSVLoader(sep=",").load_data(test_csv_path)
    assert data.shape == (15, 6)
    rp_logger.info(SUCCESSFUL_MESSAGE)


def test_load_text_file(rp_logger):
    path_to_source = "./tests/unit/data_loaders/fixtures/csv_tables/table_with_data.txt"
    rp_logger.info(f"Loading table with data in '.txt' format")
    global_context({})
    assert get_context().get_config() == {}
    data, schema = CSVLoader().load_data(path_to_source)
    assert data.shape == (15, 6)
    rp_logger.info(SUCCESSFUL_MESSAGE)


def test_save_text_file(test_csv_path, rp_logger):
    path_to_source = "./tests/unit/data_loaders/fixtures/csv_tables/table_with_data.txt"
    rp_logger.info(f"Saving CSV table in '.txt' format")
    global_context({})
    data, schema = CSVLoader().load_data(path_to_source)
    assert get_context().get_config() == {"skiprows": None}
    CSVLoader().save_data(test_csv_path, data, format=get_context().get_config())
    data, schema = CSVLoader().load_data(test_csv_path)
    assert data.shape == (15, 6)
    rp_logger.info(SUCCESSFUL_MESSAGE)


def test_load_pcv_file(rp_logger):
    path_to_source = "./tests/unit/data_loaders/fixtures/csv_tables/pipe_delimited_text.psv"
    rp_logger.info(f"Loading table with data in '.pcv' format")
    global_context({"sep": "|"})
    assert get_context().get_config() == {"sep": "|"}
    data, schema = CSVLoader().load_data(path_to_source)
    assert data.shape == (15, 6)
    rp_logger.info(SUCCESSFUL_MESSAGE)


def test_save_pcv_file(test_csv_path, rp_logger):
    path_to_source = "./tests/unit/data_loaders/fixtures/csv_tables/pipe_delimited_text.psv"
    rp_logger.info(f"Saving CSV table in '.pcv' format")
    global_context({"sep": "|"})
    data, schema = CSVLoader().load_data(path_to_source)
    assert get_context().get_config() == {
        "sep": "|",
        "quoting": 0,
        "skiprows": None
    }
    CSVLoader().save_data(test_csv_path, data, format=get_context().get_config())
    data, schema = CSVLoader().load_data(test_csv_path)
    assert data.shape == (15, 6)
    rp_logger.info(SUCCESSFUL_MESSAGE)


def test_load_tcv_file(rp_logger):
    path_to_source = "./tests/unit/data_loaders/fixtures/csv_tables/tab_delimited_text.tsv"
    rp_logger.info(f"Loading table with data in '.tcv' format")
    global_context({"sep": "\t"})
    assert get_context().get_config() == {"sep": "\t"}
    data, schema = CSVLoader().load_data(path_to_source)
    assert data.shape == (15, 7)
    rp_logger.info(SUCCESSFUL_MESSAGE)


def test_save_tcv_file(test_csv_path, rp_logger):
    path_to_source = "./tests/unit/data_loaders/fixtures/csv_tables/tab_delimited_text.tsv"
    rp_logger.info(f"Saving CSV table in '.tcv' format")
    global_context({"sep": "\t"})
    data, schema = CSVLoader().load_data(path_to_source)
    assert get_context().get_config() == {
        "sep": "\t",
        "quoting": 0,
        "skiprows": None
    }
    CSVLoader().save_data(test_csv_path, data, format=get_context().get_config())
    data, schema = CSVLoader().load_data(test_csv_path)
    assert data.shape == (15, 7)
    rp_logger.info(SUCCESSFUL_MESSAGE)


def test_load_csv_with_nested_field(rp_logger):
    path_to_source = "./tests/unit/data_loaders/fixtures/csv_tables/text_contained_nested_field.csv"
    rp_logger.info(f"Loading CSV with nested field")
    global_context({
        "quotechar": '"',
        "quoting": "minimal"
    })
    data, schema = CSVLoader().load_data(path_to_source)
    assert data.shape == (15, 5)
    rp_logger.info(SUCCESSFUL_MESSAGE)


def test_save_csv_with_nested_field(test_csv_path, rp_logger):
    path_to_source = "./tests/unit/data_loaders/fixtures/csv_tables/text_contained_nested_field.csv"
    rp_logger.info(f"Saving CSV with nested field")
    global_context({
        "quotechar": '"',
        "quoting": "minimal"
    })
    data, schema = CSVLoader().load_data(path_to_source)
    assert get_context().get_config() == {
        "quotechar": '"',
        "quoting": 0,
        "skiprows": None
    }
    CSVLoader().save_data(test_csv_path, data, format=get_context().get_config())
    data, schema = CSVLoader().load_data(test_csv_path)
    assert data.shape == (15, 5)
    rp_logger.info(SUCCESSFUL_MESSAGE)

<<<<<<< HEAD

def test_initialize_data_loader_for_local_excel_table_with_existed_path(rp_logger):
    rp_logger.info("Initializing the instance of the class DataLoader for local Excel table with existed path")
    test_data_loader = DataLoader("tests/unit/data_loaders/fixtures/excel_tables/table_with_data.xlsx")
    assert test_data_loader.path == "tests/unit/data_loaders/fixtures/excel_tables/table_with_data.xlsx"
    assert test_data_loader.has_existed_path is True
    assert isinstance(test_data_loader.file_loader, ExcelLoader)
    rp_logger.info(SUCCESSFUL_MESSAGE)


def test_initialize_data_loader_for_local_excel_table_with_not_existed_path(rp_logger):
    rp_logger.info("Initializing the instance of the class DataLoader for local Excel table with invalid path")
    test_data_loader = DataLoader("path/to/table.xlsx")
    assert test_data_loader.path == "path/to/table.xlsx"
    assert test_data_loader.has_existed_path is False
    assert isinstance(test_data_loader.file_loader, ExcelLoader)
    rp_logger.info(SUCCESSFUL_MESSAGE)


@pytest.mark.parametrize("path_to_table", [
    "tests/unit/data_loaders/fixtures/excel_tables/table_with_data.xls",
    "tests/unit/data_loaders/fixtures/excel_tables/table_with_data.xlsx"
])
def test_load_data_from_table_in_excel_format(path_to_table, rp_logger):
    rp_logger.info("Loading data from local Excel tables in '.xls', '.xlsx' format")
    data_loader = DataLoader(path_to_table)
    df, schema = data_loader.load_data()
    assert isinstance(data_loader.file_loader, ExcelLoader)
    assert assert_frame_equal(
        df, pd.DataFrame(
            {
                "gender": [0, 1, 0, 1],
                "height": [157.18518021548246, 166.7731072622863, 162.91821942384928, 173.51448996432848],
                "id": [925, 84, 821, 383]
            }
        )
    ) is None

    assert isinstance(df, pd.DataFrame)
    assert schema == {"fields": {}, "format": "CSV"}
    rp_logger.info(SUCCESSFUL_MESSAGE)


def test_load_data_from_table_in_excel_format_from_1_sheet_of_2_sheets(rp_logger):
    rp_logger.info("Loading data from local Excel table in '.xls' format from the certain sheet")
    global_context({
        "sheet_name": "TestName"
    })
    data_loader = DataLoader("tests/unit/data_loaders/fixtures/excel_tables/table_with_data_and_2_sheets.xls")
    df, schema = data_loader.load_data()
    assert isinstance(data_loader.file_loader, ExcelLoader)
    assert assert_frame_equal(
        df, pd.DataFrame(
            {
                "gender": [0, 1, 0, 1],
                "height": [157.1852, 166.7731, 162.9182, 173.5145],
                "id": [925, 84, 821, 383]
            }
        )
    ) is None

    assert isinstance(df, pd.DataFrame)
    assert schema == {"fields": {}, "format": "CSV"}
    rp_logger.info(SUCCESSFUL_MESSAGE)


def test_load_data_from_table_in_excel_format_from_2_sheets_of_2_sheets(rp_logger):
    rp_logger.info("Loading data from local Excel table in '.xlsx' format that contains 2 non-empty sheets")
    global_context({
        "sheet_name": None
    })
    data_loader = DataLoader("tests/unit/data_loaders/fixtures/excel_tables/table_with_data_and_2_nonempty_sheets.xlsx")
    df, schema = data_loader.load_data()
    assert isinstance(data_loader.file_loader, ExcelLoader)
    assert assert_frame_equal(
        df, pd.DataFrame(
            {
                "gender": [0, 1, 0, 1],
                "height": [162.9182, 173.5145, 157.1852, 166.7731],
                "id": [821, 383, 925, 84]
            }
        )
    ) is None

    assert isinstance(df, pd.DataFrame)
    assert schema == {"fields": {}, "format": "CSV"}
    rp_logger.info(SUCCESSFUL_MESSAGE)


def test_save_metadata_in_excel_format(test_xls_path, test_df, rp_logger):
    rp_logger.info("Saving the data to Excel table in '.xls' format")
    data_loader = DataLoader(test_xls_path)
    data_loader.save_data(test_xls_path, test_df)

    assert isinstance(data_loader.file_loader, ExcelLoader)
    assert os.path.exists(test_xls_path) is True

    loaded_df, schema = data_loader.load_data()
    pd.testing.assert_frame_equal(loaded_df, test_df)
    assert schema == {"fields": {}, "format": "CSV"}
    rp_logger.info(SUCCESSFUL_MESSAGE)


def test_save_metadata_in_excel_format_2(test_xlsx_path, test_df, rp_logger):
    rp_logger.info("Saving the data to Excel table in '.xlsx' format")
    data_loader = DataLoader(test_xlsx_path)
    data_loader.save_data(test_xlsx_path, test_df)

    assert isinstance(data_loader.file_loader, ExcelLoader)
    assert os.path.exists(test_xlsx_path) is True

    loaded_df, schema = data_loader.load_data()
    pd.testing.assert_frame_equal(loaded_df, test_df)
    assert schema == {"fields": {}, "format": "CSV"}
=======
def test_load_csv_with_double_pipe_delimited_text(rp_logger):
    path_to_source = "./tests/unit/data_loaders/fixtures/csv_tables/double_pipe_delimited_text.csv"
    rp_logger.info(f"Loading CSV with double pipe delimited text")
    global_context({
        "sep": "\|\|"
    })
    data, schema = CSVLoader().load_data(path_to_source)
    assert data.shape == (15, 6)
    rp_logger.info(SUCCESSFUL_MESSAGE)


def test_save_csv_with_double_pipe_delimited_text(test_csv_path, rp_logger):
    path_to_source = "./tests/unit/data_loaders/fixtures/csv_tables/double_pipe_delimited_text.csv"
    rp_logger.info(f"Saving CSV contained the fields with double pipe delimited text")
    format_settings = {
        "sep": "\|\|"
    }
    global_context(format_settings)
    data, schema = CSVLoader().load_data(path_to_source)
    assert get_context().get_config() == {
        "sep": ",",
        "quoting": 0,
        "skiprows": None
    }
    CSVLoader().save_data(test_csv_path, data, format=get_context().get_config())
    global_context(format_settings)
    data, schema = CSVLoader(sep=",").load_data(test_csv_path)
    assert data.shape == (15, 6)
>>>>>>> a5ea1f61
    rp_logger.info(SUCCESSFUL_MESSAGE)<|MERGE_RESOLUTION|>--- conflicted
+++ resolved
@@ -822,7 +822,37 @@
     assert data.shape == (15, 5)
     rp_logger.info(SUCCESSFUL_MESSAGE)
 
-<<<<<<< HEAD
+
+def test_load_csv_with_double_pipe_delimited_text(rp_logger):
+    path_to_source = "./tests/unit/data_loaders/fixtures/csv_tables/double_pipe_delimited_text.csv"
+    rp_logger.info(f"Loading CSV with double pipe delimited text")
+    global_context({
+        "sep": "\|\|"
+    })
+    data, schema = CSVLoader().load_data(path_to_source)
+    assert data.shape == (15, 6)
+    rp_logger.info(SUCCESSFUL_MESSAGE)
+
+
+def test_save_csv_with_double_pipe_delimited_text(test_csv_path, rp_logger):
+    path_to_source = "./tests/unit/data_loaders/fixtures/csv_tables/double_pipe_delimited_text.csv"
+    rp_logger.info(f"Saving CSV contained the fields with double pipe delimited text")
+    format_settings = {
+        "sep": "\|\|"
+    }
+    global_context(format_settings)
+    data, schema = CSVLoader().load_data(path_to_source)
+    assert get_context().get_config() == {
+        "sep": ",",
+        "quoting": 0,
+        "skiprows": None
+    }
+    CSVLoader().save_data(test_csv_path, data, format=get_context().get_config())
+    global_context(format_settings)
+    data, schema = CSVLoader(sep=",").load_data(test_csv_path)
+    assert data.shape == (15, 6)
+    rp_logger.info(SUCCESSFUL_MESSAGE)
+
 
 def test_initialize_data_loader_for_local_excel_table_with_existed_path(rp_logger):
     rp_logger.info("Initializing the instance of the class DataLoader for local Excel table with existed path")
@@ -937,34 +967,4 @@
     loaded_df, schema = data_loader.load_data()
     pd.testing.assert_frame_equal(loaded_df, test_df)
     assert schema == {"fields": {}, "format": "CSV"}
-=======
-def test_load_csv_with_double_pipe_delimited_text(rp_logger):
-    path_to_source = "./tests/unit/data_loaders/fixtures/csv_tables/double_pipe_delimited_text.csv"
-    rp_logger.info(f"Loading CSV with double pipe delimited text")
-    global_context({
-        "sep": "\|\|"
-    })
-    data, schema = CSVLoader().load_data(path_to_source)
-    assert data.shape == (15, 6)
-    rp_logger.info(SUCCESSFUL_MESSAGE)
-
-
-def test_save_csv_with_double_pipe_delimited_text(test_csv_path, rp_logger):
-    path_to_source = "./tests/unit/data_loaders/fixtures/csv_tables/double_pipe_delimited_text.csv"
-    rp_logger.info(f"Saving CSV contained the fields with double pipe delimited text")
-    format_settings = {
-        "sep": "\|\|"
-    }
-    global_context(format_settings)
-    data, schema = CSVLoader().load_data(path_to_source)
-    assert get_context().get_config() == {
-        "sep": ",",
-        "quoting": 0,
-        "skiprows": None
-    }
-    CSVLoader().save_data(test_csv_path, data, format=get_context().get_config())
-    global_context(format_settings)
-    data, schema = CSVLoader(sep=",").load_data(test_csv_path)
-    assert data.shape == (15, 6)
->>>>>>> a5ea1f61
     rp_logger.info(SUCCESSFUL_MESSAGE)