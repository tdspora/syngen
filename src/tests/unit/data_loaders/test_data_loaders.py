--- conflicted
+++ resolved
@@ -1360,26 +1360,16 @@
     rp_logger.info(SUCCESSFUL_MESSAGE)
 
 
-<<<<<<< HEAD
-def test_validation_of_absent_fernet_key(rp_logger, caplog):
-    rp_logger.info("Test the validation of the absent Fernet key")
-    with pytest.raises(ValueError):
-        with caplog.at_level("ERROR"):
-            DataEncryptor._validate_fernet_key(None)
-=======
 @pytest.mark.parametrize("key_value", [None, ""])
 def test_validation_of_absent_fernet_key(rp_logger, caplog, key_value):
     rp_logger.info("Test the validation of the absent Fernet key")
     with pytest.raises(ValueError):
         with caplog.at_level("ERROR"):
             DataEncryptor._validate_fernet_key(key_value)
->>>>>>> 3a488af9
         assert "It seems that the Fernet key is absent" in caplog.text
     rp_logger.info(SUCCESSFUL_MESSAGE)
 
 
-<<<<<<< HEAD
-=======
 def test_get_columns_by_data_encryptor(data_encryptor, valid_simple_dataframe, rp_logger, caplog):
     rp_logger.info("Test the method 'get_columns' of the class DataEncryptor")
     data_encryptor.save_data(valid_simple_dataframe)
@@ -1387,7 +1377,6 @@
     rp_logger.info(SUCCESSFUL_MESSAGE)
 
 
->>>>>>> 3a488af9
 @pytest.mark.parametrize(
     "invalid_key", [
         "short_key", "a" * 45, "@w3n7X7VO@i0xEHf@fo@rtEa@vgfWW3GZAtmZd@BzlA@"
