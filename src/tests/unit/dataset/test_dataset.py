import numpy as np
import pytest
import datetime
import random
import string
from unittest.mock import patch, MagicMock

import pandas as pd

from syngen.ml.vae.models.dataset import Dataset
from syngen.ml.data_loaders import DataLoader
from syngen.ml.utils import generate_uuids
from tests.conftest import SUCCESSFUL_MESSAGE, DIR_NAME

CSV_SCHEMA = {"fields": {}, "format": "CSV"}

AVRO_SCHEMA = {
    "fields": {
        "UUIDv1": "string",
        "UUIDv2": "string",
        "UUIDv3": "string",
        "UUIDv4": "string",
        "UUIDv5": "string",
        "ULID": "string",
    },
    "format": "Avro",
}


@pytest.mark.parametrize(
    "path_to_test_table, expected_schema",
    [
        (
            f"{DIR_NAME}/unit/dataset/fixtures/table_with_diff_uuid_columns.csv",
            {}
        ),
        (
            f"{DIR_NAME}/unit/dataset/fixtures/"
            "table_with_diff_uuid_columns_with_missing_values.csv",
            {}
        ),
        (
            f"{DIR_NAME}/unit/dataset/fixtures/table_with_diff_uuid_columns.avro",
            {
                "UUIDv1": "string",
                "UUIDv2": "string",
                "UUIDv3": "string",
                "UUIDv4": "string",
                "UUIDv5": "string",
                "ULID": "string",
            },
        ),
        (
            f"{DIR_NAME}/unit/dataset/fixtures/"
            "table_with_diff_uuid_columns_with_missing_values.avro",
            {
                "UUIDv1": "string",
                "UUIDv2": "string",
                "UUIDv3": "string",
                "UUIDv4": "string",
                "UUIDv5": "string",
                "ULID": "string",
            },
        )
    ],
)
@patch("syngen.ml.vae.models.dataset.fetch_config", return_value=MagicMock())
@patch.object(Dataset, "_set_categorical_columns")
def test_is_valid_uuid_defined_in_csv_table_without_missing_values(
    mock_set_categorical_columns,
    mock_fetch_config,
    path_to_test_table,
    expected_schema,
    rp_logger
):
    rp_logger.info(
        "Test the process of the detection of UUID columns"
    )
    df, schema = DataLoader(path_to_test_table).load_data()
    mock_dataset = Dataset(
        df=df,
        schema=schema,
        metadata={"mock_table": {}},
        table_name="mock_table",
        paths={
            "train_config_pickle_path": "mock_path",
        },
        main_process="train"
    )
    assert mock_dataset.fields == expected_schema
    mock_dataset.launch_detection()

    assert mock_dataset.uuid_columns == {
        "UUIDv1",
        "UUIDv2",
        "UUIDv3",
        "UUIDv4",
        "UUIDv5",
        "ULID",
    }
    assert mock_dataset.uuid_columns_types == {
        "UUIDv1": 1,
        "UUIDv2": 2,
        "UUIDv3": 3,
        "UUIDv4": 4,
        "UUIDv5": 5,
        "ULID": "ulid",
    }
    rp_logger.info(SUCCESSFUL_MESSAGE)


@patch("syngen.ml.vae.models.dataset.fetch_config", return_value=MagicMock())
def test_save_dataset(rp_logger):
    rp_logger.info("Test the process of saving the dataset")
    df, schema = DataLoader(f"{DIR_NAME}/unit/dataset/fixtures/data.csv").load_data()
    mock_dataset = Dataset(
        df=df,
        schema=schema,
        metadata={"mock_table": {}},
        table_name="mock_table",
        paths={
            "train_config_pickle_path": "mock_path"
        },
        main_process="train"
    )
    fetched_dataset = mock_dataset.__getstate__()
    assert "df" not in fetched_dataset
    assert set(fetched_dataset.keys()) == {
        "fields",
        "schema_format",
        "metadata",
        "table_name",
        "paths",
        "main_process",
        "features",
        "columns",
        "is_fitted",
        "all_columns",
        "null_num_column_names",
        "zero_num_column_names",
        "nan_labels_dict",
        "uuid_columns",
        "uuid_columns_types",
        "nan_labels_in_uuid",
        "dropped_columns",
        "order_of_columns",
        "custom_categorical_columns",
        "categorical_columns",
        "str_columns",
        "float_columns",
        "int_columns",
        "date_columns",
        "date_mapping",
        "binary_columns",
        "email_columns",
        "long_text_columns",
        "primary_keys_mapping",
        "primary_keys_list",
        "primary_key_name",
        "pk_columns",
        "unique_keys_mapping",
        "unique_keys_mapping_list",
        "unique_keys_list",
        "uq_columns_lists",
        "uq_columns",
        "foreign_keys_mapping",
        "foreign_keys_list",
        "fk_columns",
        "keys_mapping",
        "format",
        "cast_to_float",
        "cast_to_integer",
    }
    rp_logger.info(SUCCESSFUL_MESSAGE)


@patch("syngen.ml.vae.models.dataset.fetch_config", return_value=MagicMock())
<<<<<<< HEAD
def test_is_valid_categ_defined_in_csv_table(rp_logger):
=======
def test_is_valid_categorical_defined_in_csv_table(rp_logger):
>>>>>>> 90c66147
    rp_logger.info(
        "Test the process of the detection of "
        "the categorical columns in the table in '.csv' format"
    )
    df, schema = DataLoader(
        f"{DIR_NAME}/unit/dataset/fixtures/table_with_categ_columns.csv"
    ).load_data()
    mock_dataset = Dataset(
        df=df,
        schema=schema,
        metadata={"mock_table": {}},
        table_name="mock_table",
        paths={
            "train_config_pickle_path": "mock_path",
        },
        main_process="train"
    )
    mock_dataset.launch_detection()
<<<<<<< HEAD
    assert mock_dataset.categ_columns == {
=======
    assert mock_dataset.categorical_columns == {
>>>>>>> 90c66147
        "time",
        "ptd_dt",
        "email",
        "id",
        "timestamp",
        "ensure",
        "upd_dt"
    }
<<<<<<< HEAD
=======

    rp_logger.info(SUCCESSFUL_MESSAGE)

>>>>>>> 90c66147

@patch("syngen.ml.vae.models.dataset.fetch_config", return_value=MagicMock())
def test_set_custom_categorical_columns(rp_logger):
    rp_logger.info(
        "Test the process of the detection of "
        "the categorical columns that has been set by a user"
    )
    df, schema = DataLoader(
        f"{DIR_NAME}/unit/dataset/fixtures/data_with_emails.csv"
    ).load_data()
    mock_dataset = Dataset(
        df=df,
        schema=schema,
        metadata={
            "mock_table": {
                "train_settings": {
                    "source": "path/to/source.csv",
                    "column_types": {
                        "categorical": [
                            "DocNumber",
                            "MetadataSubject",
                            "ExtractedFrom"
                        ]
                    }
                },
                "infer_settings": {},
                "keys": {
                    "pk_key": {
                        "type": "PK",
                        "columns": ["DocNumber"]
                    }
                }
            }
        },
        table_name="mock_table",
        paths={
            "train_config_pickle_path": "mock_path",
        },
        main_process="train"
    )
    mock_dataset.launch_detection()
    assert mock_dataset.categorical_columns == {
        "SenderPersonId",
        "MetadataSubject",
        "ExtractedFrom"
    }
    rp_logger.info(SUCCESSFUL_MESSAGE)


@patch("syngen.ml.vae.models.dataset.fetch_config", return_value=MagicMock())
def test_is_valid_binary_defined_in_csv_table(rp_logger):
    rp_logger.info(
        "Test the process of the detection of the binary columns in the table in '.csv' format"
    )
    df, schema = DataLoader(
        f"{DIR_NAME}/unit/dataset/fixtures/table_with_binary_columns.csv"
    ).load_data()
    mock_dataset = Dataset(
        df=df,
        schema=schema,
        metadata={"mock_table": {}},
        table_name="mock_table",
        paths={
            "train_config_pickle_path": "mock_path",
        },
        main_process="train"
    )
    mock_dataset.launch_detection()
    assert mock_dataset.binary_columns == {
        "time",
        "upd_dt",
        "ptd_dt",
        "email",
        "id",
        "timestamp"
    }
<<<<<<< HEAD
    assert mock_dataset.categ_columns == {"ensure"}
=======
    assert mock_dataset.categorical_columns == {"ensure"}
>>>>>>> 90c66147


@patch("syngen.ml.vae.models.dataset.fetch_config", return_value=MagicMock())
def test_check_non_existent_columns(rp_logger):
    rp_logger.info("Test the process of checking non-existent columns")
    df, schema = DataLoader(f"{DIR_NAME}/unit/dataset/fixtures/data.csv").load_data()
    metadata = {
        "mock_table": {
            "keys": {
                "PK": {
                    "type": "PK",
                    "columns": [
                        "id",
                        "non_existent_pk_column",
                        "non_existent_pk_column_2",
                    ],
                },
                "UQ": {
                    "type": "UQ",
                    "columns": ["first_name", "non_existent_uq_column"],
                },
            }
        }
    }
    mock_dataset = Dataset(
        df=df,
        schema=schema,
        metadata=metadata,
        table_name="mock_table",
        paths={
            "train_config_pickle_path": "mock_path"
        },
        main_process="train"
    )
    mock_dataset.dropped_columns = set()
    mock_dataset.launch_detection()
    assert mock_dataset.non_existent_columns == {
        "non_existent_pk_column",
        "non_existent_uq_column",
        "non_existent_pk_column_2",
    }
    assert mock_dataset.metadata == {
        "mock_table": {
            "keys": {
                "PK": {"type": "PK", "columns": ["id"]},
                "UQ": {"type": "UQ", "columns": ["first_name"]},
            }
        }
    }
    rp_logger.info(SUCCESSFUL_MESSAGE)


@pytest.mark.parametrize(
    "initial_date_format, expected_date_format",
    [
        ("%Y/%m/%d", "%Y/%m/%d"),
        ("%Y-%m-%d", "%Y-%m-%d"),
        ("%B %d, %Y", "%B %d, %Y"),
        ("%b %d, %Y", "%b %d, %Y"),
        ("%d %B %Y", "%d %B %Y"),
        ("%b %d %Y", "%b %d %Y"),
        ("%m-%b-%y", "%d-%m-%Y"),
    ]
)
@patch("syngen.ml.vae.models.dataset.fetch_config", return_value=MagicMock())
def test_define_date_format_with_diff_format(
    mock_fetch_config,
    initial_date_format,
    expected_date_format,
    rp_logger
):
    rp_logger.info(
        "Test the process of identifying the date format in the date column "
        "where the initial date format - %s and expected date format: %s",
        initial_date_format,
        expected_date_format,
    )
    metadata = {
        "mock_table": {
            "keys": {}
        }
    }

    data = {
        "Date": [(datetime.datetime(2020, 1, 1) + datetime.timedelta(days=x)).
                 strftime(initial_date_format) for x in range(10000)]
    }

    df = pd.DataFrame(data, columns=["Date"])
    mock_dataset = Dataset(
        df=df,
        schema=CSV_SCHEMA,
        metadata=metadata,
        table_name="mock_table",
        paths={
            "train_config_pickle_path": "mock_path"
        },
        main_process="train"
    )
    mock_dataset.launch_detection()
    assert mock_dataset.date_mapping == {"Date": expected_date_format}
    rp_logger.info(SUCCESSFUL_MESSAGE)


@pytest.mark.parametrize(
    "initial_date_format, expected_date_format, data",
    [
        ("%m-%d-%Y", "%m-%d-%Y", [
            "01-10-2081", "06-09-2070", "03-23-2077", "05-17-2079",
            "11-17-2084", "01-16-2077", "04-15-2079", "10-28-2082",
            "01-12-2079", "12-11-2084", "04-23-2078", "10-20-2078",
            "02-11-2072", "07-11-2081", "02-12-2071", "05-03-2082",
            "02-21-2085", "09-07-2083", "03-20-2081", "04-19-2070",
            "04-02-2079", "07-15-2081", "06-10-2079", "05-31-2082",
            "12-12-2070", "02-11-2070", "04-13-2087", "08-28-2084",
            "07-08-2080", "11-01-2072", "03-26-2081", "07-05-2075",
            "08-30-2082", "12-14-2079", "05-31-2083", "04-06-2075",
            "01-27-2072", "10-12-2076", "02-24-2075", "04-01-2080",
            "04-09-2082", "06-03-2087", "02-13-2071", "01-30-2082",
            "10-07-2086", "06-30-2083", "01-19-2084", "07-14-2077",
            "11-21-2089", "01-12-2077", "03-12-2084", "02-23-2071",
            "05-25-2079", "03-28-2076", "03-02-2085", "08-30-2089",
            "08-13-2082", "06-02-2075", "06-05-2071", "09-02-2086"
        ]),
        ("%d-%b-%y", "%d-%m-%Y", [
            "02-JUN-79", "30-MAR-85", "08-FEB-76", "22-OCT-81",
            "10-SEP-89", "29-APR-87", "04-AUG-77", "24-JAN-71",
            "08-NOV-80", "01-OCT-79", "23-JUN-81", "08-NOV-71",
            "17-FEB-76", "26-MAY-74", "05-NOV-77", "16-JUN-82",
            "17-JUN-72", "12-JUN-89", "22-DEC-82", "23-OCT-89",
            "25-JAN-79", "11-MAY-85", "12-AUG-83", "21-NOV-80",
            "23-AUG-79", "24-FEB-83", "07-SEP-71", "02-DEC-81",
            "23-FEB-74", "10-NOV-89", "18-MAR-82", "25-APR-73",
            "26-AUG-89", "03-OCT-74", "24-JUN-71", "13-JAN-84",
            "28-MAY-74", "04-MAY-78", "14-JAN-87", "29-JUL-84",
            "26-MAR-84", "02-MAR-71", "26-APR-72", "28-AUG-89",
            "05-AUG-80", "23-AUG-75", "21-SEP-77", "01-FEB-73",
            "23-JUL-83", "01-SEP-83", "21-SEP-88", "23-MAR-85",
            "22-MAY-76", "25-MAR-79", "21-APR-85", "18-OCT-86",
            "12-JUL-84", "04-FEB-70", "29-NOV-77", "25-JUN-89"
        ]),
        ("%d-%m-%y", "%d-%m-%Y", [
            "14-06-81", "18-06-85", "24-04-81", "19-01-80",
            "13-04-87", "27-04-78", "30-11-89", "21-05-89",
            "03-04-73", "20-06-82", "11-01-83", "23-02-83",
            "08-02-74", "23-05-89", "26-09-79", "11-01-88",
            "17-06-89", "17-04-78", "12-07-84", "23-02-86",
            "12-05-82", "23-04-84", "11-06-74", "09-03-74",
            "30-11-87", "17-11-70", "05-04-70", "18-07-71",
            "11-06-85", "19-11-85", "01-05-75", "31-01-76",
            "10-01-81", "03-11-85", "23-05-74", "17-06-88",
            "22-12-77", "24-01-84", "10-10-81", "31-07-74",
            "28-08-74", "01-03-75", "07-08-71", "03-04-70",
            "08-08-88", "01-11-80", "15-01-84", "06-03-86",
            "16-11-81", "22-12-79", "09-02-71", "03-12-70",
            "05-07-81", "23-11-73", "06-04-82", "18-07-71",
            "21-08-75", "19-04-77", "26-01-73", "05-06-81"
        ]),
        ("%d-%m-%Y", "%d-%m-%Y", [
            "01-01-2074", "27-03-2081", "17-03-2087", "09-09-2089",
            "09-08-2086", "11-04-2082", "12-04-2072", "06-09-2081",
            "09-09-2080", "23-03-2070", "17-09-2070", "06-03-2082",
            "23-03-2078", "24-03-2076", "31-03-2073", "28-10-2084",
            "28-09-2074", "27-04-2073", "15-03-2086", "21-10-2080",
            "08-04-2087", "08-07-2070", "13-03-2073", "21-10-2071",
            "17-04-2076", "27-12-2081", "08-04-2070", "01-03-2076",
            "13-02-2071", "05-04-2082", "30-09-2085", "02-04-2071",
            "10-10-2084", "31-10-2085", "16-04-2080", "02-10-2070",
            "26-07-2073", "12-03-2073", "02-03-2074", "16-09-2077",
            "24-03-2070", "12-02-2088", "20-06-2070", "08-08-2075",
            "13-11-2087", "30-11-2086", "26-07-2084", "26-06-2081",
            "22-12-2075", "15-07-2079", "23-09-2070", "23-09-2077",
            "14-11-2074", "16-06-2089", "02-11-2082", "23-08-2082",
            "28-12-2072", "02-04-2076", "03-10-2086", "18-10-2071"
        ]),
        ("%m/%d/%Y", "%m/%d/%Y", [
            "02/27/2089", "11/24/2088", "02/16/2087", "08/30/2071",
            "12/14/2071", "09/05/2074", "05/28/2081", "04/24/2075",
            "03/19/2070", "01/02/2086", "02/16/2072", "08/05/2070",
            "09/27/2070", "08/28/2072", "06/03/2087", "11/12/2082",
            "10/25/2080", "01/17/2080", "02/12/2077", "12/23/2073",
            "07/29/2080", "08/19/2079", "10/22/2083", "08/01/2087",
            "02/27/2071", "10/28/2087", "01/13/2076", "03/01/2089",
            "10/01/2071", "09/20/2087", "05/22/2084", "05/26/2076",
            "09/09/2077", "12/04/2083", "08/20/2070", "01/20/2075",
            "10/10/2082", "03/29/2077", "08/13/2076", "07/12/2082",
            "10/19/2082", "01/20/2087", "11/09/2081", "12/04/2078",
            "12/26/2084", "03/25/2072", "01/13/2088", "01/25/2081",
            "04/17/2079", "03/17/2087", "04/10/2071", "08/10/2087",
            "06/12/2078", "07/18/2087", "06/23/2085", "05/30/2084",
            "02/20/2070", "05/13/2072", "05/20/2073", "02/13/2079"
        ]),
        ("%d/%m/%Y", "%d/%m/%Y", [
            "14/09/2087", "07/02/2078", "08/06/2079", "23/02/2087",
            "20/08/2075", "08/05/2071", "05/02/2077", "27/01/2089",
            "22/01/2089", "28/04/2080", "24/06/2081", "05/02/2082",
            "04/09/2087", "21/08/2075", "28/07/2085", "10/04/2084",
            "02/03/2082", "07/09/2074", "24/01/2073", "14/04/2079",
            "29/05/2089", "07/01/2082", "19/08/2076", "11/04/2081",
            "20/04/2074", "06/05/2084", "26/09/2074", "28/09/2085",
            "02/12/2087", "10/06/2085", "01/07/2085", "19/06/2074",
            "16/04/2089", "28/07/2080", "11/03/2083", "25/09/2073",
            "19/02/2073", "29/01/2083", "30/06/2076", "17/01/2085",
            "31/05/2071", "27/07/2080", "17/06/2086", "10/08/2078",
            "03/05/2076", "09/05/2071", "30/05/2084", "25/01/2072",
            "14/08/2088", "09/11/2080", "01/05/2087", "25/06/2087",
            "11/10/2086", "23/01/2075", "19/08/2088", "24/09/2077",
            "09/05/2087", "05/08/2079", "04/11/2080", "12/01/2081"
        ]),
        ("%d.%m.%Y", "%d.%m.%Y", [
            "10.11.2077", "25.03.2080", "07.02.2085", "04.07.2073",
            "31.08.2088", "05.01.2072", "12.12.2085", "16.07.2081",
            "04.10.2071", "15.01.2079", "23.09.2080", "01.12.2081",
            "18.06.2079", "07.04.2081", "10.08.2081", "05.07.2073",
            "01.02.2078", "25.12.2084", "16.09.2070", "24.07.2074",
            "23.03.2081", "09.12.2080", "05.02.2072", "14.10.2081",
            "14.08.2074", "03.06.2074", "28.10.2086", "03.09.2076",
            "05.02.2086", "27.09.2080", "09.04.2077", "04.10.2074",
            "19.03.2077", "27.08.2085", "22.06.2074", "15.09.2073",
            "06.03.2089", "16.06.2078", "04.07.2084", "16.06.2082",
            "31.07.2082", "12.06.2087", "20.08.2073", "26.03.2074",
            "11.11.2072", "18.04.2072", "12.05.2071", "12.10.2080",
            "18.01.2072", "24.12.2073", "30.08.2075", "17.02.2072",
            "02.01.2075", "18.01.2088", "26.09.2080", "18.10.2084",
            "25.01.2071", "25.10.2086", "10.12.2076", "10.12.2079"
        ]),
    ]
)
def test_define_date_format_with_diff_format_and_provided_data(
    initial_date_format,
    expected_date_format,
    data,
    rp_logger
):
    rp_logger.info(
        "Test the process of identifying the date format in the date column "
        f"where the initial date format - '{initial_date_format}' "
        f"and expected date format: '{expected_date_format}'"
    )
    metadata = {
        "mock_table": {
            "keys": {}
        }
    }

    df = pd.DataFrame({"Date": data}, columns=["Date"])
    with patch("syngen.ml.vae.models.dataset.fetch_config", lambda x: MagicMock()):
        mock_dataset = Dataset(
            df=df,
            schema=CSV_SCHEMA,
            metadata=metadata,
            table_name="mock_table",
            paths={
                "train_config_pickle_path": "mock_path"
            },
            main_process="train"
        )
    mock_dataset.launch_detection()
    assert mock_dataset.date_mapping == {"Date": expected_date_format}
    rp_logger.info(SUCCESSFUL_MESSAGE)


@pytest.mark.parametrize(
    "initial_date_format, expected_date_format, extreme_values",
    [
        ("%Y-%m-%d", "%Y-%m-%d", ["4723-10-17T07:45:35Z", "9999-12-31T05:22:15Z"]),
        ("%Y/%m/%d", "%Y/%m/%d", ["3/10/17T07:45:35Z", "9/12/31T05:22:15Z"]),
        ("%m/%d/%Y", "%m/%d/%Y", ["11/30/2017T07:45:35Z", "02/27/1999T05:22:15Z"]),
        ("%d-%m-%Y", "%d-%m-%Y", [np.nan, np.nan, np.nan])
    ]
)
@patch("syngen.ml.vae.models.dataset.fetch_config", return_value=MagicMock())
def test_define_date_format_with_extreme_values(
    mock_fetch_config,
    initial_date_format,
    expected_date_format,
    extreme_values,
    rp_logger
):
    rp_logger.info(
        "Test the process of identifying the date format in the date column "
        "where the initial date format - %s and expected date format: %s",
        initial_date_format,
        expected_date_format,
    )
    metadata = {
        "mock_table": {
            "keys": {}
        }
    }
    data = {
        "Date": [(datetime.datetime(2020, 1, 1) + datetime.timedelta(days=x)).
                 strftime(initial_date_format) for x in range(10000)]
    }
    data.update(
        {"Date": data['Date'] + extreme_values}
    )
    df = pd.DataFrame(data, columns=["Date"])
    mock_dataset = Dataset(
        df=df,
        schema=CSV_SCHEMA,
        metadata=metadata,
        table_name="mock_table",
        paths={
            "train_config_pickle_path": "mock_path"
        },
        main_process="train"
    )
    mock_dataset.launch_detection()
    assert mock_dataset.date_mapping == {"Date": expected_date_format}
    rp_logger.info(SUCCESSFUL_MESSAGE)


@patch("syngen.ml.vae.models.dataset.fetch_config", return_value=MagicMock())
def test_is_valid_uuid(rp_logger):
    rp_logger.info(
        "Test the method 'is_valid_uuid' that checks if the given value is a valid UUID",
    )
    metadata = {
        "mock_table": {
            "keys": {}
        }
    }
    data = {
        "UUID_1": [str(i) for i in generate_uuids(1, 100)],
        "UUID_2": [str(i) for i in generate_uuids(2, 100)],
        "UUID_3": [str(i) for i in generate_uuids(3, 100)],
        "UUID_4": [str(i) for i in generate_uuids(4, 100)],
        "UUID_5": [str(i) for i in generate_uuids(5, 100)],
        "ULID": [str(i) for i in generate_uuids("ulid", 100)],
        "binary": [random.choice([b'0', b'1']) for _ in range(100)],
        "boolean": [random.choice([True, False]) for _ in range(100)],
        "integer": [random.randint(1, 20) for _ in range(100)],
        "float": [random.uniform(1.0, 20.0) for _ in range(100)],
    }
    df = pd.DataFrame(
        data,
        columns=["UUID_1", "UUID_2", "UUID_3", "UUID_4", "UUID_5"]
    )
    mock_dataset = Dataset(
        df=df,
        schema=CSV_SCHEMA,
        metadata=metadata,
        table_name="mock_table",
        paths={
            "train_config_pickle_path": "mock_path"
        },
        main_process="train"
    )
    mock_dataset.launch_detection()
    assert mock_dataset.uuid_columns == {
        "UUID_1", "UUID_2", "UUID_3", "UUID_4", "UUID_5"
    }
    assert mock_dataset.uuid_columns_types == {
        "UUID_1": 1,
        "UUID_2": 2,
        "UUID_3": 3,
        "UUID_4": 4,
        "UUID_5": 5
    }
    rp_logger.info(SUCCESSFUL_MESSAGE)


@patch("syngen.ml.vae.models.dataset.fetch_config", return_value=MagicMock())
def test_set_email_columns(rp_logger):
    rp_logger.info(
        "Test the method '_set_email_columns' of the class Dataset",
    )
    metadata = {
        "mock_table": {
            "keys": {}
        }
    }

    df, schema = DataLoader(f"{DIR_NAME}/unit/dataset/fixtures/data_with_emails.csv").load_data()
    mock_dataset = Dataset(
        df=df,
        schema=schema,
        metadata=metadata,
        table_name="mock_table",
        paths={
            "train_config_pickle_path": "mock_path"
        },
        main_process="train"
    )
    mock_dataset.launch_detection()
    assert mock_dataset.email_columns == {"ExtractedFrom"}
    rp_logger.info(SUCCESSFUL_MESSAGE)


@patch("syngen.ml.vae.models.dataset.fetch_config", return_value=MagicMock())
def test_set_long_text_columns(rp_logger):
    rp_logger.info(
        "Test the method '_set_long_text_columns' of the class Dataset",
    )
    metadata = {
        "mock_table": {
            "keys": {}
        }
    }

    alphabet = string.ascii_letters + string.digits + string.punctuation + " "
    df = pd.DataFrame({
        "column1": range(1, 101),
        "column2": range(101, 201),
        "column3": range(201, 301),
        "column4": range(301, 401),
        "long_text_column":
            ["".join(random.choice(alphabet)
                     for _ in range(250))
             for _ in range(1, 96)] +
            [np.NaN] * 5
    })
    mock_dataset = Dataset(
        df=df,
        schema=CSV_SCHEMA,
        metadata=metadata,
        table_name="mock_table",
        paths={
            "train_config_pickle_path": "mock_path"
        },
        main_process="train"
    )
    mock_dataset.launch_detection()
    assert mock_dataset.long_text_columns == {"long_text_column"}
    rp_logger.info(SUCCESSFUL_MESSAGE)


@patch("syngen.ml.vae.models.dataset.fetch_config", return_value=MagicMock())
def test_handle_missing_values_in_numeric_columns_in_csv_file(rp_logger):
    rp_logger.info(
        "Test the process of handling missing values "
        "in numeric columns in a '.csv' file",
    )
    metadata = {
        "mock_table": {
            "keys": {}
        }
    }

    data = {
        "column1": range(1, 101),
        "column2": range(101, 201),
        "column3": range(201, 301),
        "column4": range(301, 401),
        "column5": [str(i) for i in range(401, 491)] + ["Not available" for i in range(10)]
    }
    df = pd.DataFrame(data)

    mock_dataset = Dataset(
        df=df,
        schema=CSV_SCHEMA,
        metadata=metadata,
        table_name="mock_table",
        paths={
            "train_config_pickle_path": "mock_path"
        },
        main_process="train"
    )
    mock_dataset.launch_detection()
    assert mock_dataset.int_columns == {"column1", "column2", "column3", "column4", "column5"}
    rp_logger.info(SUCCESSFUL_MESSAGE)


@patch("syngen.ml.vae.models.dataset.fetch_config", return_value=MagicMock())
<<<<<<< HEAD
=======
def test_cast_to_numeric_in_csv_file(rp_logger):
    rp_logger.info(
        "Test the process of casting the string values to numeric provided in a '.csv' file"
    )
    metadata = {
        "mock_table": {
            "keys": {}
        }
    }

    data = {
        "column1": range(1, 101),
        "column2": [str(i) for i in range(101, 201)],
        "column3": range(201, 301),
        "column4": range(301, 401),
        "column5": [str(i) for i in np.linspace(0, 1, 100)]
    }
    df = pd.DataFrame(data)

    mock_dataset = Dataset(
        df=df,
        schema=CSV_SCHEMA,
        metadata=metadata,
        table_name="mock_table",
        paths={
            "train_config_pickle_path": "mock_path"
        },
        main_process="train"
    )
    mock_dataset.launch_detection()
    assert mock_dataset.int_columns == {"column1", "column2", "column3", "column4"}
    assert mock_dataset.float_columns == {"column5"}
    rp_logger.info(SUCCESSFUL_MESSAGE)


@patch("syngen.ml.vae.models.dataset.fetch_config", return_value=MagicMock())
>>>>>>> 90c66147
def test_handle_missing_values_in_numeric_columns_in_avro_file(rp_logger):
    rp_logger.info(
        "Test the process of handling missing values "
        "in numeric columns in a '.avro' file",
    )
    metadata = {
        "mock_table": {
            "keys": {}
        }
    }

    data = {
        "column1": range(1, 101),
        "column2": range(101, 201),
        "column3": range(201, 301),
        "column4": range(301, 401),
        "column5": [str(i) for i in range(401, 491)] + ["Not available" for i in range(10)]
    }
    df = pd.DataFrame(data)

    schema = {
        "format": "Avro",
        "fields": {
            "column1": "int",
            "column2": "int",
            "column3": "int",
            "column4": "int",
            "column5": "string"
        }
    }
    mock_dataset = Dataset(
        df=df,
        schema=schema,
        metadata=metadata,
        table_name="mock_table",
        paths={
            "train_config_pickle_path": "mock_path"
        },
        main_process="train"
    )
    mock_dataset.launch_detection()
<<<<<<< HEAD
    assert mock_dataset.int_columns == {"column1", "column2", "column3", "column4", "column5"}
    assert mock_dataset.nan_labels_dict == {"column5": "Not available"}
=======
    assert mock_dataset.int_columns == {"column1", "column2", "column3", "column4", "column5"}
    assert mock_dataset.nan_labels_dict == {"column5": "Not available"}
    rp_logger.info(SUCCESSFUL_MESSAGE)


@patch("syngen.ml.vae.models.dataset.fetch_config", return_value=MagicMock())
def test_cast_to_numeric_in_avro_file(rp_logger):
    rp_logger.info(
        "Test the process of casting the string values to numeric provided in a '.avro' file"
    )
    metadata = {
        "mock_table": {
            "keys": {}
        }
    }

    data = {
        "column1": range(1, 101),
        "column2": range(101, 201),
        "column3": range(201, 301),
        "column4": range(301, 401),
        "column5": [str(i) for i in range(401, 491)] + [np.NaN for i in range(10)],
        "column6": [str(i) for i in np.linspace(0, 1, 100)]
    }
    df = pd.DataFrame(data)

    schema = {
        "format": "Avro",
        "fields": {
            "column1": "int",
            "column2": "int",
            "column3": "int",
            "column4": "int",
            "column5": "string",
            "column6": "string"
        }
    }
    mock_dataset = Dataset(
        df=df,
        schema=schema,
        metadata=metadata,
        table_name="mock_table",
        paths={
            "train_config_pickle_path": "mock_path"
        },
        main_process="train"
    )
    mock_dataset.launch_detection()
    assert mock_dataset.int_columns == {"column1", "column2", "column3", "column4", "column5"}
    assert mock_dataset.float_columns == {"column6"}
>>>>>>> 90c66147
    rp_logger.info(SUCCESSFUL_MESSAGE)<|MERGE_RESOLUTION|>--- conflicted
+++ resolved
@@ -175,11 +175,7 @@
 
 
 @patch("syngen.ml.vae.models.dataset.fetch_config", return_value=MagicMock())
-<<<<<<< HEAD
-def test_is_valid_categ_defined_in_csv_table(rp_logger):
-=======
 def test_is_valid_categorical_defined_in_csv_table(rp_logger):
->>>>>>> 90c66147
     rp_logger.info(
         "Test the process of the detection of "
         "the categorical columns in the table in '.csv' format"
@@ -198,11 +194,7 @@
         main_process="train"
     )
     mock_dataset.launch_detection()
-<<<<<<< HEAD
-    assert mock_dataset.categ_columns == {
-=======
     assert mock_dataset.categorical_columns == {
->>>>>>> 90c66147
         "time",
         "ptd_dt",
         "email",
@@ -211,12 +203,9 @@
         "ensure",
         "upd_dt"
     }
-<<<<<<< HEAD
-=======
-
-    rp_logger.info(SUCCESSFUL_MESSAGE)
-
->>>>>>> 90c66147
+
+    rp_logger.info(SUCCESSFUL_MESSAGE)
+
 
 @patch("syngen.ml.vae.models.dataset.fetch_config", return_value=MagicMock())
 def test_set_custom_categorical_columns(rp_logger):
@@ -293,11 +282,7 @@
         "id",
         "timestamp"
     }
-<<<<<<< HEAD
-    assert mock_dataset.categ_columns == {"ensure"}
-=======
     assert mock_dataset.categorical_columns == {"ensure"}
->>>>>>> 90c66147
 
 
 @patch("syngen.ml.vae.models.dataset.fetch_config", return_value=MagicMock())
@@ -763,8 +748,6 @@
 
 
 @patch("syngen.ml.vae.models.dataset.fetch_config", return_value=MagicMock())
-<<<<<<< HEAD
-=======
 def test_cast_to_numeric_in_csv_file(rp_logger):
     rp_logger.info(
         "Test the process of casting the string values to numeric provided in a '.csv' file"
@@ -801,7 +784,6 @@
 
 
 @patch("syngen.ml.vae.models.dataset.fetch_config", return_value=MagicMock())
->>>>>>> 90c66147
 def test_handle_missing_values_in_numeric_columns_in_avro_file(rp_logger):
     rp_logger.info(
         "Test the process of handling missing values "
@@ -843,10 +825,6 @@
         main_process="train"
     )
     mock_dataset.launch_detection()
-<<<<<<< HEAD
-    assert mock_dataset.int_columns == {"column1", "column2", "column3", "column4", "column5"}
-    assert mock_dataset.nan_labels_dict == {"column5": "Not available"}
-=======
     assert mock_dataset.int_columns == {"column1", "column2", "column3", "column4", "column5"}
     assert mock_dataset.nan_labels_dict == {"column5": "Not available"}
     rp_logger.info(SUCCESSFUL_MESSAGE)
@@ -897,5 +875,4 @@
     mock_dataset.launch_detection()
     assert mock_dataset.int_columns == {"column1", "column2", "column3", "column4", "column5"}
     assert mock_dataset.float_columns == {"column6"}
->>>>>>> 90c66147
     rp_logger.info(SUCCESSFUL_MESSAGE)