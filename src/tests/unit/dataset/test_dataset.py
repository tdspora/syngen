import numpy as np
import pytest
import datetime
import random
import string
from unittest.mock import patch, MagicMock

import pandas as pd

from syngen.ml.vae.models.dataset import Dataset
from syngen.ml.data_loaders import DataLoader
from syngen.ml.utils import generate_uuids
from tests.conftest import SUCCESSFUL_MESSAGE

CSV_SCHEMA = {"fields": {}, "format": "CSV"}

AVRO_SCHEMA = {
    "fields": {
        "UUIDv1": "string",
        "UUIDv2": "string",
        "UUIDv3": "string",
        "UUIDv4": "string",
        "UUIDv5": "string",
        "ULID": "string",
    },
    "format": "Avro",
}


@pytest.mark.parametrize(
    "path_to_test_table, expected_schema",
    [
        (
            "./tests/unit/dataset/fixtures/table_with_diff_uuid_columns.csv",
            {}
        ),
        (
            "./tests/unit/dataset/fixtures/"
            "table_with_diff_uuid_columns_with_missing_values.csv",
            {}
        ),
        (
            "./tests/unit/dataset/fixtures/table_with_diff_uuid_columns.avro",
            {
                "UUIDv1": "string",
                "UUIDv2": "string",
                "UUIDv3": "string",
                "UUIDv4": "string",
                "UUIDv5": "string",
                "ULID": "string",
            },
        ),
        (
            "./tests/unit/dataset/fixtures/"
            "table_with_diff_uuid_columns_with_missing_values.avro",
            {
                "UUIDv1": "string",
                "UUIDv2": "string",
                "UUIDv3": "string",
                "UUIDv4": "string",
                "UUIDv5": "string",
                "ULID": "string",
            },
        )
    ],
)
@patch("syngen.ml.vae.models.dataset.fetch_config", return_value=MagicMock())
@patch.object(Dataset, "_set_categorical_columns")
def test_is_valid_uuid_defined_in_csv_table_without_missing_values(
    mock_set_categorical_columns,
    mock_fetch_config,
    path_to_test_table,
    expected_schema,
    rp_logger
):
    rp_logger.info(
        "Test the process of the detection of UUID columns"
    )
    df, schema = DataLoader(path_to_test_table).load_data()
    mock_dataset = Dataset(
        df=df,
        schema=schema,
        metadata={"mock_table": {}},
        table_name="mock_table",
        paths={
            "train_config_pickle_path": "mock_path",
        },
        main_process="train"
    )
    assert mock_dataset.fields == expected_schema
    mock_dataset.launch_detection()

    assert mock_dataset.uuid_columns == {
        "UUIDv1",
        "UUIDv2",
        "UUIDv3",
        "UUIDv4",
        "UUIDv5",
        "ULID",
    }
    assert mock_dataset.uuid_columns_types == {
        "UUIDv1": 1,
        "UUIDv2": 2,
        "UUIDv3": 3,
        "UUIDv4": 4,
        "UUIDv5": 5,
        "ULID": "ulid",
    }
    rp_logger.info(SUCCESSFUL_MESSAGE)


@patch("syngen.ml.vae.models.dataset.fetch_config", return_value=MagicMock())
def test_save_dataset(rp_logger):
    rp_logger.info("Test the process of saving the dataset")
    df, schema = DataLoader("./tests/unit/dataset/fixtures/data.csv").load_data()
    mock_dataset = Dataset(
        df=df,
        schema=schema,
        metadata={"mock_table": {}},
        table_name="mock_table",
        paths={
            "train_config_pickle_path": "mock_path"
        },
        main_process="train"
    )
    fetched_dataset = mock_dataset.__getstate__()
    assert "df" not in fetched_dataset
    assert set(fetched_dataset.keys()) == {
        "fields",
        "schema_format",
        "metadata",
        "table_name",
        "paths",
        "main_process",
        "features",
        "columns",
        "is_fitted",
        "all_columns",
        "null_num_column_names",
        "zero_num_column_names",
        "nan_labels_dict",
        "uuid_columns",
        "uuid_columns_types",
        "nan_labels_in_uuid",
        "dropped_columns",
        "order_of_columns",
        "categ_columns",
        "str_columns",
        "float_columns",
        "int_columns",
        "date_columns",
        "date_mapping",
        "binary_columns",
        "email_columns",
        "long_text_columns",
        "primary_keys_mapping",
        "primary_keys_list",
        "primary_key_name",
        "pk_columns",
        "unique_keys_mapping",
        "unique_keys_mapping_list",
        "unique_keys_list",
        "uq_columns_lists",
        "uq_columns",
        "foreign_keys_mapping",
        "foreign_keys_list",
        "fk_columns",
        "format"
    }
    rp_logger.info(SUCCESSFUL_MESSAGE)


@patch("syngen.ml.vae.models.dataset.fetch_config", return_value=MagicMock())
def test_is_valid_categ_defined_in_csv_table(rp_logger):
    rp_logger.info(
        "Test the process of the detection of "
        "the categorical columns in the table in '.csv' format"
    )
    df, schema = DataLoader(
        "./tests/unit/dataset/fixtures/table_with_categ_columns.csv"
    ).load_data()
    mock_dataset = Dataset(
        df=df,
        schema=schema,
        metadata={"mock_table": {}},
        table_name="mock_table",
        paths={
            "train_config_pickle_path": "mock_path",
        },
        main_process="train"
    )
    mock_dataset.launch_detection()
    assert mock_dataset.categ_columns == {
        "time",
        "ptd_dt",
        "email",
        "id",
        "timestamp",
        "ensure",
        "upd_dt"
    }

    rp_logger.info(SUCCESSFUL_MESSAGE)


@patch("syngen.ml.vae.models.dataset.fetch_config", return_value=MagicMock())
def test_is_valid_binary_defined_in_csv_table(rp_logger):
    rp_logger.info(
        "Test the process of the detection of the binary columns in the table in '.csv' format"
    )
    df, schema = DataLoader(
        "./tests/unit/dataset/fixtures/table_with_binary_columns.csv"
    ).load_data()
    mock_dataset = Dataset(
        df=df,
        schema=schema,
        metadata={"mock_table": {}},
        table_name="mock_table",
        paths={
            "train_config_pickle_path": "mock_path",
        },
        main_process="train"
    )
    mock_dataset.launch_detection()
    assert mock_dataset.binary_columns == {
        "time",
        "upd_dt",
        "ptd_dt",
        "email",
        "id",
        "timestamp"
    }
    assert mock_dataset.categ_columns == {"ensure"}


@patch("syngen.ml.vae.models.dataset.fetch_config", return_value=MagicMock())
def test_check_non_existent_columns(rp_logger):
    rp_logger.info("Test the process of checking non-existent columns")
    df, schema = DataLoader("./tests/unit/dataset/fixtures/data.csv").load_data()
    metadata = {
        "mock_table": {
            "keys": {
                "PK": {
                    "type": "PK",
                    "columns": [
                        "id",
                        "non_existent_pk_column",
                        "non_existent_pk_column_2",
                    ],
                },
                "UQ": {
                    "type": "UQ",
                    "columns": ["first_name", "non_existent_uq_column"],
                },
            }
        }
    }
    mock_dataset = Dataset(
        df=df,
        schema=schema,
        metadata=metadata,
        table_name="mock_table",
        paths={
            "train_config_pickle_path": "mock_path"
        },
        main_process="train"
    )
    mock_dataset.dropped_columns = set()
    mock_dataset.launch_detection()
    assert mock_dataset.non_existent_columns == {
        "non_existent_pk_column",
        "non_existent_uq_column",
        "non_existent_pk_column_2",
    }
    assert mock_dataset.metadata == {
        "mock_table": {
            "keys": {
                "PK": {"type": "PK", "columns": ["id"]},
                "UQ": {"type": "UQ", "columns": ["first_name"]},
            }
        }
    }
    rp_logger.info(SUCCESSFUL_MESSAGE)


@pytest.mark.parametrize(
    "initial_date_format, expected_date_format, upper_case",
    [
        ("%m-%d-%Y", "%m-%d-%Y", False),
        ("%d-%b-%y", "%d-%m-%Y", True),
        ("%d-%m-%y", "%d-%m-%Y", False),
        ("%d-%m-%Y", "%d-%m-%Y", False),
        ("%m/%d/%Y", "%m/%d/%Y", False),
        ("%d/%m/%Y", "%d/%m/%Y", False),
        ("%Y/%m/%d", "%Y/%m/%d", False),
        ("%Y-%m-%d", "%Y-%m-%d", False),
        ("%B %d, %Y", "%B %d, %Y", False),
        ("%b %d, %Y", "%b %d, %Y", False),
        ("%d %B %Y", "%d %B %Y", False),
        ("%b %d %Y", "%b %d %Y", False),
        ("%d.%m.%Y", "%d.%m.%Y", False),
        ("%m-%b-%y", "%d-%m-%Y", False),
    ]
)
<<<<<<< HEAD
@patch("syngen.ml.vae.models.dataset.fetch_config", lambda x: MagicMock())
def test_define_date_format_with_diff_format(
    initial_date_format,
    expected_date_format,
=======
def test_define_date_format_with_diff_format(
    initial_date_format,
    expected_date_format,
    upper_case,
>>>>>>> 0d87da6b
    rp_logger
):
    rp_logger.info(
        "Test the process of identifying the date format in the date column "
        "where the initial date format - %s and expected date format: %s",
        initial_date_format,
        expected_date_format,
    )
    metadata = {
        "mock_table": {
            "keys": {}
        }
    }

    if upper_case:
        data = {
            "Date": [(datetime.datetime(2020, 1, 1) + datetime.timedelta(days=x)).
                     strftime(initial_date_format).upper() for x in range(10000)]
        }
    else:
        data = {
            "Date": [(datetime.datetime(2020, 1, 1) + datetime.timedelta(days=x)).
                     strftime(initial_date_format) for x in range(10000)]
        }

    df = pd.DataFrame(data, columns=["Date"])
    mock_dataset = Dataset(
        df=df,
        schema=CSV_SCHEMA,
        metadata=metadata,
        table_name="mock_table",
        paths={
            "train_config_pickle_path": "mock_path"
        },
        main_process="train"
    )
    mock_dataset.launch_detection()
    assert mock_dataset.date_mapping == {"Date": expected_date_format}
    rp_logger.info(SUCCESSFUL_MESSAGE)


@pytest.mark.parametrize(
    "initial_date_format, expected_date_format, extreme_values",
    [
        ("%Y-%m-%d", "%Y-%m-%d", ["4723-10-17T07:45:35Z", "9999-12-31T05:22:15Z"]),
        ("%Y/%m/%d", "%Y/%m/%d", ["3/10/17T07:45:35Z", "9/12/31T05:22:15Z"]),
        ("%m/%d/%Y", "%m/%d/%Y", ["11/30/2017T07:45:35Z", "02/27/1999T05:22:15Z"]),
        ("%d-%m-%Y", "%d-%m-%Y", [np.nan, np.nan, np.nan])
    ]
)
@patch("syngen.ml.vae.models.dataset.fetch_config", return_value=MagicMock())
def test_define_date_format_with_extreme_values(
    mock_fetch_config,
    initial_date_format,
    expected_date_format,
    extreme_values,
    rp_logger
):
    rp_logger.info(
        "Test the process of identifying the date format in the date column "
        "where the initial date format - %s and expected date format: %s",
        initial_date_format,
        expected_date_format,
    )
    metadata = {
        "mock_table": {
            "keys": {}
        }
    }
    data = {
        "Date": [(datetime.datetime(2020, 1, 1) + datetime.timedelta(days=x)).
                 strftime(initial_date_format) for x in range(10000)]
    }
    data.update(
        {"Date": data['Date'] + extreme_values}
    )
    df = pd.DataFrame(data, columns=["Date"])
    mock_dataset = Dataset(
        df=df,
        schema=CSV_SCHEMA,
        metadata=metadata,
        table_name="mock_table",
        paths={
            "train_config_pickle_path": "mock_path"
        },
        main_process="train"
    )
    mock_dataset.launch_detection()
    assert mock_dataset.date_mapping == {"Date": expected_date_format}
    rp_logger.info(SUCCESSFUL_MESSAGE)


@patch("syngen.ml.vae.models.dataset.fetch_config", return_value=MagicMock())
def test_is_valid_uuid(rp_logger):
    rp_logger.info(
        "Test the method 'is_valid_uuid' that checks if the given value is a valid UUID",
    )
    metadata = {
        "mock_table": {
            "keys": {}
        }
    }
    data = {
        "UUID_1": [str(i) for i in generate_uuids(1, 100)],
        "UUID_2": [str(i) for i in generate_uuids(2, 100)],
        "UUID_3": [str(i) for i in generate_uuids(3, 100)],
        "UUID_4": [str(i) for i in generate_uuids(4, 100)],
        "UUID_5": [str(i) for i in generate_uuids(5, 100)],
        "ULID": [str(i) for i in generate_uuids("ulid", 100)],
        "binary": [random.choice([b'0', b'1']) for _ in range(100)],
        "boolean": [random.choice([True, False]) for _ in range(100)],
        "integer": [random.randint(1, 20) for _ in range(100)],
        "float": [random.uniform(1.0, 20.0) for _ in range(100)],
    }
    df = pd.DataFrame(
        data,
        columns=["UUID_1", "UUID_2", "UUID_3", "UUID_4", "UUID_5"]
    )
    mock_dataset = Dataset(
        df=df,
        schema=CSV_SCHEMA,
        metadata=metadata,
        table_name="mock_table",
        paths={
            "train_config_pickle_path": "mock_path"
        },
        main_process="train"
    )
    mock_dataset.launch_detection()
    assert mock_dataset.uuid_columns == {
        "UUID_1", "UUID_2", "UUID_3", "UUID_4", "UUID_5"
    }
    assert mock_dataset.uuid_columns_types == {
        "UUID_1": 1,
        "UUID_2": 2,
        "UUID_3": 3,
        "UUID_4": 4,
        "UUID_5": 5
    }
    rp_logger.info(SUCCESSFUL_MESSAGE)


@patch("syngen.ml.vae.models.dataset.fetch_config", return_value=MagicMock())
def test_set_email_columns(rp_logger):
    rp_logger.info(
        "Test the method '_set_email_columns' of the class Dataset",
    )
    metadata = {
        "mock_table": {
            "keys": {}
        }
    }

    df, schema = DataLoader("./tests/unit/dataset/fixtures/data_with_emails.csv").load_data()
    mock_dataset = Dataset(
        df=df,
        schema=schema,
        metadata=metadata,
        table_name="mock_table",
        paths={
            "train_config_pickle_path": "mock_path"
        },
        main_process="train"
    )
    mock_dataset.launch_detection()
    assert mock_dataset.email_columns == {"ExtractedFrom"}
    rp_logger.info(SUCCESSFUL_MESSAGE)


@patch("syngen.ml.vae.models.dataset.fetch_config", return_value=MagicMock())
def test_set_long_text_columns(rp_logger):
    rp_logger.info(
        "Test the method '_set_long_text_columns' of the class Dataset",
    )
    metadata = {
        "mock_table": {
            "keys": {}
        }
    }

    alphabet = string.ascii_letters + string.digits + string.punctuation + " "
    df = pd.DataFrame({
        "column1": range(1, 101),
        "column2": range(101, 201),
        "column3": range(201, 301),
        "column4": range(301, 401),
        "long_text_column":
            ["".join(random.choice(alphabet)
                     for _ in range(250))
             for _ in range(1, 96)] +
            [np.NaN] * 5
    })
    mock_dataset = Dataset(
        df=df,
        schema=CSV_SCHEMA,
        metadata=metadata,
        table_name="mock_table",
        paths={
            "train_config_pickle_path": "mock_path"
        },
        main_process="train"
    )
    mock_dataset.launch_detection()
    assert mock_dataset.long_text_columns == {"long_text_column"}
    rp_logger.info(SUCCESSFUL_MESSAGE)


@patch("syngen.ml.vae.models.dataset.fetch_config", return_value=MagicMock())
def test_handle_missing_values_in_numeric_columns_in_csv_file(rp_logger):
    rp_logger.info(
        "Test the process of handling missing values "
        "in numeric columns in a '.csv' file",
    )
    metadata = {
        "mock_table": {
            "keys": {}
        }
    }

    data = {
        "column1": range(1, 101),
        "column2": range(101, 201),
        "column3": range(201, 301),
        "column4": range(301, 401),
        "column5": [str(i) for i in range(401, 491)] + ["Not available" for i in range(10)]
    }
    df = pd.DataFrame(data)

    mock_dataset = Dataset(
        df=df,
        schema=CSV_SCHEMA,
        metadata=metadata,
        table_name="mock_table",
        paths={
            "train_config_pickle_path": "mock_path"
        },
        main_process="train"
    )
    mock_dataset.launch_detection()
    assert mock_dataset.int_columns == {"column1", "column2", "column3", "column4", "column5"}
    rp_logger.info(SUCCESSFUL_MESSAGE)


@patch("syngen.ml.vae.models.dataset.fetch_config", return_value=MagicMock())
def test_handle_missing_values_in_numeric_columns_in_avro_file(rp_logger):
    rp_logger.info(
        "Test the process of handling missing values "
        "in numeric columns in a '.avro' file",
    )
    metadata = {
        "mock_table": {
            "keys": {}
        }
    }

    data = {
        "column1": range(1, 101),
        "column2": range(101, 201),
        "column3": range(201, 301),
        "column4": range(301, 401),
        "column5": [str(i) for i in range(401, 491)] + ["Not available" for i in range(10)]
    }
    df = pd.DataFrame(data)

    schema = {
        "format": "Avro",
        "fields": {
            "column1": "int",
            "column2": "int",
            "column3": "int",
            "column4": "int",
            "column5": "string"
        }
    }
    mock_dataset = Dataset(
        df=df,
        schema=schema,
        metadata=metadata,
        table_name="mock_table",
        paths={
            "train_config_pickle_path": "mock_path"
        },
        main_process="train"
    )
    mock_dataset.launch_detection()
    assert mock_dataset.int_columns == {"column1", "column2", "column3", "column4", "column5"}
    assert mock_dataset.nan_labels_dict == {"column5": "Not available"}
    rp_logger.info(SUCCESSFUL_MESSAGE)<|MERGE_RESOLUTION|>--- conflicted
+++ resolved
@@ -302,17 +302,12 @@
         ("%m-%b-%y", "%d-%m-%Y", False),
     ]
 )
-<<<<<<< HEAD
-@patch("syngen.ml.vae.models.dataset.fetch_config", lambda x: MagicMock())
+@patch("syngen.ml.vae.models.dataset.fetch_config", return_value=MagicMock())
 def test_define_date_format_with_diff_format(
-    initial_date_format,
-    expected_date_format,
-=======
-def test_define_date_format_with_diff_format(
+    mock_fetch_config,
     initial_date_format,
     expected_date_format,
     upper_case,
->>>>>>> 0d87da6b
     rp_logger
 ):
     rp_logger.info(
