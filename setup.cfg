[metadata]
name = syngen
version = file: src/syngen/VERSION
description = file: DESCRIPTION
long_description = file: README.md
long_description_content_type = text/markdown
url = https://github.com/tdspora/syngen
author = EPAM Systems, Inc.
maintainer = Pavel Bobyrev
license = GPLv3 License
keywords = data, generation, synthetic, vae, tabular
classifiers =
    Development Status :: 5 - Production/Stable
    Operating System :: POSIX :: Linux
    Operating System :: Microsoft :: Windows
    License :: OSI Approved :: GNU General Public License v3 (GPLv3)
    Programming Language :: Python :: 3.9
    Programming Language :: Python :: 3.10


[options]
package_dir =
     = src
packages = find:
include_package_data = True
python_requires = >3.8, <3.11
install_requires =
    aiohttp>=3.9.0
    attrs
    avro
    base32-crockford
    boto3
    category_encoders==2.6.3
    click
    Jinja2
    keras==2.15.*
    lazy==1.4
    loguru
    MarkupSafe==2.1.1
    marshmallow==3.19.*
<<<<<<< HEAD
    matplotlib==3.9.*
    mlflow==2.15.*
    numpy==1.26.*
=======
    matplotlib==3.5.*
    mlflow==2.16.*
    numpy==1.23.*
>>>>>>> 59f1b468
    openpyxl
    pandas==2.2.*
    pandavro==1.7.2
    pathos==0.2.*
    pillow==10.3.*
    psutil
    py-ulid
    pytest
    pytest-reportportal
    python-slugify[unidecode]>=7.0.0
    PyYAML==6.*
    reportportal-client
<<<<<<< HEAD
    scikit_learn==1.5.*
    scipy==1.14.*
    seaborn==0.13.*
    setuptools>=65.5.1
=======
    scikit_learn==1.1.*
    scipy==1.11.*
    seaborn==0.11.*
    setuptools>=70.0.0
>>>>>>> 59f1b468
    tensorflow==2.15.*
    tqdm==4.66.3
    Werkzeug==3.0.3
    xlrd
    xlwt

[options.extras_require]
ui =
    streamlit==1.31.*
    streamlit_option_menu


[options.packages.find]
where = src
[options.package_data]
* = *.py, *.html, *.ttf, *.svg, *.css, *.js

[options.entry_points]
console_scripts =
    train = syngen.train:launch_train
    infer = syngen.infer:launch_infer
    syngen = syngen:main<|MERGE_RESOLUTION|>--- conflicted
+++ resolved
@@ -38,15 +38,9 @@
     loguru
     MarkupSafe==2.1.1
     marshmallow==3.19.*
-<<<<<<< HEAD
     matplotlib==3.9.*
-    mlflow==2.15.*
+    mlflow==2.16.*
     numpy==1.26.*
-=======
-    matplotlib==3.5.*
-    mlflow==2.16.*
-    numpy==1.23.*
->>>>>>> 59f1b468
     openpyxl
     pandas==2.2.*
     pandavro==1.7.2
@@ -59,17 +53,10 @@
     python-slugify[unidecode]>=7.0.0
     PyYAML==6.*
     reportportal-client
-<<<<<<< HEAD
     scikit_learn==1.5.*
     scipy==1.14.*
     seaborn==0.13.*
-    setuptools>=65.5.1
-=======
-    scikit_learn==1.1.*
-    scipy==1.11.*
-    seaborn==0.11.*
     setuptools>=70.0.0
->>>>>>> 59f1b468
     tensorflow==2.15.*
     tqdm==4.66.3
     Werkzeug==3.0.3
